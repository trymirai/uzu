--- conflicted
+++ resolved
@@ -1,13 +1,9 @@
 #![allow(dead_code)]
 use std::path::PathBuf;
 
-<<<<<<< HEAD
-pub const MODEL_DIR_NAME: &str = "Qwen3-4B-AWQ";
-=======
 use uzu::VERSION;
 
 pub const MODEL_DIR_NAME: &str = "Llama-3.2-1B-Instruct";
->>>>>>> 43fb2e91
 pub const MODEL_FILE_NAME: &str = "model.safetensors";
 pub const TRACES_FILE_NAME: &str = "traces.safetensors";
 
