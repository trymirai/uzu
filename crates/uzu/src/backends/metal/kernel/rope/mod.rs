--- conflicted
+++ resolved
@@ -124,142 +124,4 @@
         compute_encoder
             .dispatch_threads(total_threads, threads_per_threadgroup);
     }
-<<<<<<< HEAD
-}
-
-pub struct RopeKernelEncodable {
-    kernel: RopeKernel,
-    rope_type: RopeType,
-}
-
-impl RopeKernelEncodable {
-    pub fn new(
-        context: &MTLContext,
-        data_type: KernelDataType,
-        rope_type: RopeType,
-    ) -> Result<Self, RopeError> {
-        let kernel = RopeKernel::new(context, data_type)?;
-        Ok(Self {
-            kernel,
-            rope_type,
-        })
-    }
-}
-
-impl EncodableWithState for RopeKernelEncodable {
-    fn encode(
-        &self,
-        state: &mut ForwardPassState,
-        command_buffer: &MPSCommandBuffer,
-        parameters: &EncodingParameters,
-    ) {
-        let mtl_command_buffer =
-            command_buffer.root_command_buffer().to_owned();
-        let compute_encoder = mtl_command_buffer.new_compute_command_encoder();
-
-        compute_encoder.condition(
-            parameters.predicate_ref(),
-            || {
-                self.encode_with_encoder_impl(state, compute_encoder);
-            },
-            None::<fn()>,
-        );
-
-        compute_encoder.end_encoding();
-
-        if parameters.wait_until_completed {
-            command_buffer.commit_and_continue();
-            mtl_command_buffer.wait_until_completed();
-        }
-    }
-
-    fn supports_shared_encoder(&self) -> bool {
-        true
-    }
-
-    fn encode_with_shared_encoder(
-        &self,
-        state: &mut ForwardPassState,
-        encoder: &ComputeCommandEncoderRef,
-        _parameters: &EncodingParameters,
-    ) {
-        self.encode_with_encoder_impl(state, encoder);
-    }
-}
-
-impl RopeKernelEncodable {
-    fn encode_with_encoder_impl(
-        &self,
-        state: &mut ForwardPassState,
-        encoder: &ComputeCommandEncoderRef,
-    ) {
-        let (suffix_length, num_heads, head_dim, num_groups, rope_max_seq_len) = {
-            let qkv_binding = state.arrays(&[ArrayId::QKV]);
-            let qkv_array = qkv_binding[0].borrow();
-            let suffix_length = qkv_array.shape()[0];
-
-            let queries_binding = state.arrays(&[ArrayId::RotatedQueries]);
-            let queries_array = queries_binding[0].borrow();
-            let num_heads = queries_array.shape()[0];
-            let head_dim = queries_array.shape()[2];
-
-            let keys_binding = state.arrays(&[ArrayId::RotatedKeys]);
-            let keys_array = keys_binding[0].borrow();
-            let num_groups = keys_array.shape()[0];
-
-            let cos_binding =
-                state.arrays(&[ArrayId::RopeCosines(self.rope_type)]);
-            let cos_array = cos_binding[0].borrow();
-            let cos_shape = cos_array.shape();
-            let rope_max_seq_len = cos_shape[0];
-
-            (suffix_length, num_heads, head_dim, num_groups, rope_max_seq_len)
-        };
-
-        let qkv_buffer_binding = state.arrays(&[ArrayId::QKV]);
-        let mut qkv = qkv_buffer_binding[0].borrow_mut();
-
-        let token_positions_binding = state.arrays(&[ArrayId::TokenPositions]);
-        let mut token_positions = token_positions_binding[0].borrow_mut();
-
-        let query_buffer_binding = state.arrays(&[ArrayId::RotatedQueries]);
-        let mut rotated_queries = query_buffer_binding[0].borrow_mut();
-
-        let rotated_keys_binding = state.arrays(&[ArrayId::RotatedKeys]);
-        let mut rotated_keys = rotated_keys_binding[0].borrow_mut();
-
-        let cos_buffer_binding =
-            state.arrays(&[ArrayId::RopeCosines(self.rope_type)]);
-        let mut rope_cosines = cos_buffer_binding[0].borrow_mut();
-
-        let sin_buffer_binding =
-            state.arrays(&[ArrayId::RopeSines(self.rope_type)]);
-        let mut rope_sines = sin_buffer_binding[0].borrow_mut();
-
-        let token_positions_offset = token_positions.buffer_offset();
-
-        self.kernel.encode(
-            encoder,
-            RopeKernelArguments {
-                qkv_buffer: unsafe { &qkv.mtl_buffer() },
-                cosines_buffer: unsafe { &rope_cosines.mtl_buffer() },
-                sines_buffer: unsafe { &rope_sines.mtl_buffer() },
-                token_positions_buffer: unsafe {
-                    &token_positions.mtl_buffer()
-                },
-                token_positions_offset,
-                rotated_queries_buffer: unsafe {
-                    &rotated_queries.mtl_buffer()
-                },
-                rotated_keys_buffer: unsafe { &rotated_keys.mtl_buffer() },
-                head_dim,
-                num_heads,
-                num_groups,
-                suffix_length,
-                max_sequence_length: rope_max_seq_len,
-            },
-        );
-    }
-=======
->>>>>>> 85e6de79
 }