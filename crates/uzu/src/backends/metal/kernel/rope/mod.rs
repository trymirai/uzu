use std::mem::size_of;

use metal::{
    Buffer as MTLBuffer, ComputeCommandEncoderRef,
    ComputePipelineState as MTLComputePipelineState, MTLCompareFunction,
    MTLSize, foreign_types::ForeignType,
};
use mpsgraph::CommandBuffer as MPSCommandBuffer;
use thiserror::Error;

use crate::{
    Array,
    backends::metal::{
        KernelDataType, MTLContext, MTLError,
        forward_pass::{
            ArrayId, ForwardPassState, RopeType,
            encodable_with_state::{EncodableWithState, EncodingParameters},
        },
        metal_extensions::ComputeEncoderConditional,
    },
};

pub struct RopeKernel {
    pipeline_state: MTLComputePipelineState,
}

#[derive(Debug, Error)]
pub enum RopeError {
    #[error("Metal error: {0}")]
    MetalError(#[from] MTLError),
    #[error("Function not found: {0}")]
    FunctionNotFound(String),
}

#[allow(dead_code)]
pub struct RopeKernelArguments<'a> {
    pub qkv_buffer: &'a MTLBuffer,     // buffer(0)
    pub cosines_buffer: &'a MTLBuffer, // buffer(1)
    pub sines_buffer: &'a MTLBuffer,   // buffer(2)
    pub token_positions_buffer: &'a MTLBuffer, // buffer(3)
    pub rotated_queries_buffer: &'a MTLBuffer, // buffer(4)
    pub rotated_keys_buffer: &'a MTLBuffer, // buffer(5)
    pub head_dim: usize,
    pub num_heads: usize,
    pub num_groups: usize,
    pub suffix_length: usize,
    pub max_sequence_length: usize,
}

impl RopeKernel {
    pub fn new(
        context: &MTLContext,
        data_type: KernelDataType,
    ) -> Result<Self, RopeError> {
        let function_name =
            format!("applyRope_{}", data_type.function_name_suffix());

        let (pipeline_state, _argument_names) = context
            .compute_pipeline_state_with_reflection(&function_name, None)
            .map_err(|e| {
                eprintln!(
                    "Failed to create pipeline state for {}: {:?}",
                    function_name, e
                );
                RopeError::MetalError(e)
            })?;

        Ok(Self {
            pipeline_state,
        })
    }

    pub fn encode(
        &self,
        compute_encoder: &ComputeCommandEncoderRef,
        args: RopeKernelArguments,
    ) {
        compute_encoder.set_compute_pipeline_state(&self.pipeline_state);

        compute_encoder.set_buffer(0, Some(args.qkv_buffer), 0);
        compute_encoder.set_buffer(1, Some(args.cosines_buffer), 0);
        compute_encoder.set_buffer(2, Some(args.sines_buffer), 0);
        compute_encoder.set_buffer(3, Some(args.token_positions_buffer), 0);
        compute_encoder.set_buffer(4, Some(args.rotated_queries_buffer), 0);
        compute_encoder.set_buffer(5, Some(args.rotated_keys_buffer), 0);

        // Set constants
        let head_dim = args.head_dim as u32;
        let num_heads = args.num_heads as u32;
        let num_groups = args.num_groups as u32;
        let suffix_length = args.suffix_length as u32;
        let max_sequence_length = args.max_sequence_length as u32;

        compute_encoder.set_bytes(
            6,
            size_of::<u32>() as u64,
            &head_dim as *const u32 as *const _,
        );
        compute_encoder.set_bytes(
            7,
            size_of::<u32>() as u64,
            &num_heads as *const u32 as *const _,
        );
        compute_encoder.set_bytes(
            8,
            size_of::<u32>() as u64,
            &num_groups as *const u32 as *const _,
        );
        compute_encoder.set_bytes(
            9,
            size_of::<u32>() as u64,
            &suffix_length as *const u32 as *const _,
        );
        compute_encoder.set_bytes(
            10,
            size_of::<u32>() as u64,
            &max_sequence_length as *const u32 as *const _,
        );

        let threads_per_threadgroup = MTLSize {
            width: 32,
            height: 1,
            depth: 1,
        };
        let total_threads = MTLSize {
            width: num_heads as u64,
            height: suffix_length as u64,
            depth: head_dim as u64,
        };

        compute_encoder
            .dispatch_threads(total_threads, threads_per_threadgroup);
    }
}

pub struct RopeKernelEncodable {
    kernel: RopeKernel,
    rope_type: RopeType,
}

impl RopeKernelEncodable {
    pub fn new(
        context: &MTLContext,
        data_type: KernelDataType,
        rope_type: RopeType,
    ) -> Result<Self, RopeError> {
        let kernel = RopeKernel::new(context, data_type)?;
        Ok(Self {
            kernel,
            rope_type,
        })
    }
}

impl EncodableWithState for RopeKernelEncodable {
    fn encode(
        &self,
        state: &mut ForwardPassState,
        command_buffer: &MPSCommandBuffer,
        parameters: &EncodingParameters,
    ) {
        let mtl_command_buffer =
            command_buffer.root_command_buffer().to_owned();
        let compute_encoder = mtl_command_buffer.new_compute_command_encoder();

        self.encode_with_encoder_impl(state, compute_encoder);

        compute_encoder.end_encoding();

        if parameters.wait_until_completed {
            command_buffer.commit_and_continue();
            mtl_command_buffer.wait_until_completed();
        }
    }

    fn supports_shared_encoder(&self) -> bool {
        true
    }

    fn encode_with_shared_encoder(
        &self,
        state: &mut ForwardPassState,
        encoder: &ComputeCommandEncoderRef,
        _parameters: &EncodingParameters,
    ) {
        self.encode_with_encoder_impl(state, encoder);
    }
}

impl RopeKernelEncodable {
    fn encode_with_encoder_impl(
        &self,
        state: &mut ForwardPassState,
        encoder: &ComputeCommandEncoderRef,
    ) {
        let (suffix_length, num_heads, head_dim, num_groups, rope_max_seq_len) = {
            let qkv_binding = state.arrays(&[ArrayId::QKV]);
            let qkv_array = qkv_binding[0].borrow();
            let suffix_length = qkv_array.shape()[0];

            let queries_binding = state.arrays(&[ArrayId::RotatedQueries]);
            let queries_array = queries_binding[0].borrow();
            let num_heads = queries_array.shape()[0];
            let head_dim = queries_array.shape()[2];

            let keys_binding = state.arrays(&[ArrayId::RotatedKeys]);
            let keys_array = keys_binding[0].borrow();
            let num_groups = keys_array.shape()[0];

            let cos_binding =
                state.arrays(&[ArrayId::RopeCosines(self.rope_type)]);
            let cos_array = cos_binding[0].borrow();
            let cos_shape = cos_array.shape();
            let rope_max_seq_len = cos_shape[0];

            (suffix_length, num_heads, head_dim, num_groups, rope_max_seq_len)
        };

        let qkv_buffer_binding = state.arrays(&[ArrayId::QKV]);
        let mut qkv = qkv_buffer_binding[0].borrow_mut();

        let token_positions_binding = state.arrays(&[ArrayId::TokenPositions]);
        let mut token_positions = token_positions_binding[0].borrow_mut();

        let query_buffer_binding = state.arrays(&[ArrayId::RotatedQueries]);
        let mut rotated_queries = query_buffer_binding[0].borrow_mut();

        let rotated_keys_binding = state.arrays(&[ArrayId::RotatedKeys]);
        let mut rotated_keys = rotated_keys_binding[0].borrow_mut();

        let cos_buffer_binding =
            state.arrays(&[ArrayId::RopeCosines(self.rope_type)]);
        let mut rope_cosines = cos_buffer_binding[0].borrow_mut();

        let sin_buffer_binding =
            state.arrays(&[ArrayId::RopeSines(self.rope_type)]);
        let mut rope_sines = sin_buffer_binding[0].borrow_mut();

<<<<<<< HEAD
=======
        let mtl_command_buffer =
            command_buffer.root_command_buffer().to_owned();
        let compute_encoder = mtl_command_buffer.new_compute_command_encoder();

        if let Some(predicate) = parameters.predicate {
            unsafe {
                compute_encoder.encode_start_if(
                    &predicate.as_ref(),
                    0,
                    MTLCompareFunction::NotEqual,
                    0,
                );
            }
        }

>>>>>>> be7397d6
        self.kernel.encode(
            encoder,
            RopeKernelArguments {
                qkv_buffer: unsafe { &qkv.mtl_buffer() },
                cosines_buffer: unsafe { &rope_cosines.mtl_buffer() },
                sines_buffer: unsafe { &rope_sines.mtl_buffer() },
                token_positions_buffer: unsafe {
                    &token_positions.mtl_buffer()
                },
                rotated_queries_buffer: unsafe {
                    &rotated_queries.mtl_buffer()
                },
                rotated_keys_buffer: unsafe { &rotated_keys.mtl_buffer() },
                head_dim,
                num_heads,
                num_groups,
                suffix_length,
                max_sequence_length: rope_max_seq_len,
            },
        );
<<<<<<< HEAD
=======

        if let Some(_) = parameters.predicate {
            unsafe {
                compute_encoder.encode_end_if();
            }
        }

        compute_encoder.end_encoding();

        if parameters.wait_until_completed {
            command_buffer.commit_and_continue();
            mtl_command_buffer.wait_until_completed();
        }
>>>>>>> be7397d6
    }
}<|MERGE_RESOLUTION|>--- conflicted
+++ resolved
@@ -2,8 +2,7 @@
 
 use metal::{
     Buffer as MTLBuffer, ComputeCommandEncoderRef,
-    ComputePipelineState as MTLComputePipelineState, MTLCompareFunction,
-    MTLSize, foreign_types::ForeignType,
+    ComputePipelineState as MTLComputePipelineState, MTLSize,
 };
 use mpsgraph::CommandBuffer as MPSCommandBuffer;
 use thiserror::Error;
@@ -163,7 +162,13 @@
             command_buffer.root_command_buffer().to_owned();
         let compute_encoder = mtl_command_buffer.new_compute_command_encoder();
 
-        self.encode_with_encoder_impl(state, compute_encoder);
+        compute_encoder.condition(
+            parameters.predicate_ref(),
+            || {
+                self.encode_with_encoder_impl(state, compute_encoder);
+            },
+            None::<fn()>,
+        );
 
         compute_encoder.end_encoding();
 
@@ -236,24 +241,6 @@
             state.arrays(&[ArrayId::RopeSines(self.rope_type)]);
         let mut rope_sines = sin_buffer_binding[0].borrow_mut();
 
-<<<<<<< HEAD
-=======
-        let mtl_command_buffer =
-            command_buffer.root_command_buffer().to_owned();
-        let compute_encoder = mtl_command_buffer.new_compute_command_encoder();
-
-        if let Some(predicate) = parameters.predicate {
-            unsafe {
-                compute_encoder.encode_start_if(
-                    &predicate.as_ref(),
-                    0,
-                    MTLCompareFunction::NotEqual,
-                    0,
-                );
-            }
-        }
-
->>>>>>> be7397d6
         self.kernel.encode(
             encoder,
             RopeKernelArguments {
@@ -274,21 +261,5 @@
                 max_sequence_length: rope_max_seq_len,
             },
         );
-<<<<<<< HEAD
-=======
-
-        if let Some(_) = parameters.predicate {
-            unsafe {
-                compute_encoder.encode_end_if();
-            }
-        }
-
-        compute_encoder.end_encoding();
-
-        if parameters.wait_until_completed {
-            command_buffer.commit_and_continue();
-            mtl_command_buffer.wait_until_completed();
-        }
->>>>>>> be7397d6
     }
 }