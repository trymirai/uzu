--- conflicted
+++ resolved
@@ -2,18 +2,12 @@
 
 use metal::{
     Buffer as MTLBuffer, CommandBuffer as MTLCommandBuffer,
-<<<<<<< HEAD
     ComputeCommandEncoderRef, ComputePipelineState as MTLComputePipelineState,
-=======
-    ComputePipelineState as MTLComputePipelineState, MTLCompareFunction,
-    foreign_types::ForeignType,
->>>>>>> be7397d6
 };
 use mpsgraph::CommandBuffer as MPSCommandBuffer;
 
 use super::{
-    KernelDataType, MTLContext,
-    metal_extensions::{ComputeEncoderConditional, ComputeEncoderDispatch},
+    KernelDataType, MTLContext, metal_extensions::ComputeEncoderDispatch,
 };
 use crate::{
     Array,
@@ -52,9 +46,8 @@
         destination_buffer: &MTLBuffer,
         length: usize,
         command_buffer: &MTLCommandBuffer,
-        predicate: Option<&MTLBuffer>,
+        _predicate: Option<&MTLBuffer>,
     ) {
-<<<<<<< HEAD
         let encoder = command_buffer.new_compute_command_encoder();
         self.encode_with_encoder_raw(
             source_buffer,
@@ -64,22 +57,6 @@
         );
         encoder.end_encoding();
     }
-=======
-        let compute_encoder = command_buffer.new_compute_command_encoder();
-
-        if let Some(p) = predicate {
-            unsafe {
-                compute_encoder.encode_start_if(
-                    &p.as_ref(),
-                    0,
-                    MTLCompareFunction::NotEqual,
-                    0,
-                );
-            }
-        }
-
-        compute_encoder.set_label("Tensor Copy");
->>>>>>> be7397d6
 
     fn encode_with_encoder_raw(
         &self,
@@ -96,20 +73,7 @@
             size_of::<i32>() as u64,
             &(length as i32) as *const _ as *const std::ffi::c_void,
         );
-<<<<<<< HEAD
         encoder.dispatch_1d_exactly(&self.pipeline_state, length, None);
-=======
-
-        compute_encoder.dispatch_1d_exactly(&self.pipeline_state, length, None);
-
-        if let Some(_) = predicate {
-            unsafe {
-                compute_encoder.encode_end_if();
-            }
-        }
-
-        compute_encoder.end_encoding();
->>>>>>> be7397d6
     }
 }
 
