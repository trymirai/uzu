use std::mem::size_of;

use metal::{
<<<<<<< HEAD
    Buffer as MTLBuffer, CommandBuffer as MTLCommandBuffer,
    ComputeCommandEncoderRef, ComputePipelineState as MTLComputePipelineState,
=======
    Buffer as MTLBuffer, CommandBufferRef,
    ComputePipelineState as MTLComputePipelineState,
>>>>>>> f17016d1
};

use super::{
    KernelDataType, MTLContext, metal_extensions::ComputeEncoderDispatch,
};
use crate::backends::metal::error::MTLError;

pub struct TensorCopyKernel {
    pipeline_state: MTLComputePipelineState,
}

impl TensorCopyKernel {
    pub fn new(
        context: &MTLContext,
        data_type: KernelDataType,
    ) -> Result<Self, MTLError> {
        let function_name =
            format!("tensorCopy_{}", data_type.function_name_suffix());

        let (pipeline_state, _argument_names) = context
            .compute_pipeline_state_with_reflection(&function_name, None)?;

        Ok(Self {
            pipeline_state,
        })
    }

    pub fn encode_into_command_buffer(
        &self,
        source_buffer: &MTLBuffer,
        destination_buffer: &MTLBuffer,
        length: usize,
        command_buffer: &CommandBufferRef,
    ) {
        let compute_encoder = command_buffer.new_compute_command_encoder();
        self.encode_with_encoder(
            source_buffer,
            destination_buffer,
            length,
            &compute_encoder,
        );
        compute_encoder.end_encoding();
    }

    pub fn encode_with_encoder(
        &self,
        source_buffer: &MTLBuffer,
        destination_buffer: &MTLBuffer,
        length: usize,
        compute_encoder: &ComputeCommandEncoderRef,
    ) {
        compute_encoder.set_label("Tensor Copy");

        compute_encoder.set_buffer(0, Some(source_buffer), 0);
        compute_encoder.set_buffer(1, Some(destination_buffer), 0);
        compute_encoder.set_bytes(
            2,
            size_of::<i32>() as u64,
            &(length as i32) as *const _ as *const std::ffi::c_void,
        );

        compute_encoder.dispatch_1d_exactly(&self.pipeline_state, length, None);
    }
}<|MERGE_RESOLUTION|>--- conflicted
+++ resolved
@@ -1,13 +1,8 @@
 use std::mem::size_of;
 
 use metal::{
-<<<<<<< HEAD
-    Buffer as MTLBuffer, CommandBuffer as MTLCommandBuffer,
-    ComputeCommandEncoderRef, ComputePipelineState as MTLComputePipelineState,
-=======
-    Buffer as MTLBuffer, CommandBufferRef,
+    Buffer as MTLBuffer, CommandBufferRef, ComputeCommandEncoderRef,
     ComputePipelineState as MTLComputePipelineState,
->>>>>>> f17016d1
 };
 
 use super::{
