pub mod attention;
mod data_type;
pub mod embedding;
pub mod kv_cache_update;
<<<<<<< HEAD
pub mod linear;
pub mod mask_update;
=======
pub mod layer_norm;
>>>>>>> 85e6de79
pub mod media_kernels;
pub mod mlp;
pub mod moe;
pub mod pooling;
pub mod quant_matmul;
pub mod rms_norm;
pub mod rope;
pub mod sampling;
pub mod sigmoid;
pub mod ssm;
mod tensor_add_bias;
mod tensor_add_swap;
mod tensor_copy;
pub mod token_copy;

pub use attention::{
    AttentionError, AttentionKernel, AttentionKernelVariant,
    AttentionSinglePassArguments, AttentionTwoPassArguments,
    KVCacheUpdateArguments,
};
pub use data_type::KernelDataType;
pub use kv_cache_update::KVCacheUpdate;
<<<<<<< HEAD
pub use mask_update::MaskUpdateKernel;
=======
pub use layer_norm::{LayerNormArguments, LayerNormError, LayerNormKernel};
>>>>>>> 85e6de79
pub use moe::{
    MoeBlockBasesArguments, MoeCountsOffsetsFusedArguments,
    MoeCountsOffsetsFusedError, MoeCountsOffsetsFusedKernel,
    MoeExpertsArguments, MoeExpertsError, MoeExpertsTwoPassArguments,
    MoeExpertsTwoPassDecodeKernel, MoeExpertsTwoPassPrefillKernel,
    MoeFinalizeArguments, MoeFinalizeError, MoeFinalizeKernel,
    MoeGatherArguments, MoeGatherKernel, MoeRouterTopKArguments,
    MoeRouterTopKKernel, MoeScatterArguments, MoeScatterError,
    MoeScatterKernels, MoeScatterWithMapArguments,
};
pub use pooling::PoolingKernel;
pub use rms_norm::{
    QKNormArguments, QKNormTarget, RMSNormArguments, RMSNormError,
    RMSNormKernel, RMSNormKernelType,
};
pub use rope::{RopeError, RopeKernel, RopeKernelArguments};
pub use sampling::{ArgmaxStrategy, SamplingError, SamplingKernel};
pub use sigmoid::SigmoidKernel;
pub use ssm::{
    Conv1dPackArguments, Conv1dScanArguments, Conv1dScanKernel,
    SSDPrefillArguments, SSDPrefillKernel, SSDPrefillMode, SSDUpdateArguments,
    SSDUpdateKernel, SSMKernelError, SplitInProjArguments, SplitInProjKernel,
};
pub use tensor_add_bias::TensorAddBias;
pub use tensor_add_swap::TensorAddSwapKernel;
pub use tensor_copy::TensorCopyKernel;
pub use token_copy::TokenCopyKernel;

use super::{MTLContext, metal_extensions};

pub mod media {
    pub use super::media_kernels::{
        ExtractImagePatches, ScalePadNormalizeImage,
    };
}

pub use media_kernels::{
    ExtractImagePatches, ImageParameters, PatchParameters,
    ScalePadNormalizeImage,
};<|MERGE_RESOLUTION|>--- conflicted
+++ resolved
@@ -2,12 +2,8 @@
 mod data_type;
 pub mod embedding;
 pub mod kv_cache_update;
-<<<<<<< HEAD
-pub mod linear;
+pub mod layer_norm;
 pub mod mask_update;
-=======
-pub mod layer_norm;
->>>>>>> 85e6de79
 pub mod media_kernels;
 pub mod mlp;
 pub mod moe;
@@ -30,11 +26,8 @@
 };
 pub use data_type::KernelDataType;
 pub use kv_cache_update::KVCacheUpdate;
-<<<<<<< HEAD
+pub use layer_norm::{LayerNormArguments, LayerNormError, LayerNormKernel};
 pub use mask_update::MaskUpdateKernel;
-=======
-pub use layer_norm::{LayerNormArguments, LayerNormError, LayerNormKernel};
->>>>>>> 85e6de79
 pub use moe::{
     MoeBlockBasesArguments, MoeCountsOffsetsFusedArguments,
     MoeCountsOffsetsFusedError, MoeCountsOffsetsFusedKernel,
