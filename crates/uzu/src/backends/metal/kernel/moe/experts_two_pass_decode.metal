#include <metal_stdlib>
#include <metal_simdgroup>
using namespace metal;

<<<<<<< HEAD
constant uint GATING_SEL [[function_constant(30)]]; // 0=GELU,1=SiLU,2=SwiGLU,3=GEGLU
=======
constant uint GATING_SEL
    [[function_constant(30)]]; // 0=GELU,1=SiLU,2=SwiGLU,3=GEGLU
constant uint TILE_H
    [[function_constant(32)]]; // tile size for hidden dimension in Pass A
>>>>>>> a3597cdb

static inline float gelu_approx(float x) {
  const float k0 = 0.7978845608f;
  const float k1 = 0.044715f;
  if (x > 10.0f)
    return x;
  if (x < -10.0f)
    return 0.0f;
  return 0.5f * x *
         (1.0f + tanh(clamp(k0 * (x + k1 * x * x * x), -10.0f, 10.0f)));
}

static inline float silu(float x, float alpha) {
  return x / (1.0f + exp(-alpha * x));
}

<<<<<<< HEAD
// === Pass A: Vectorized GEMV with float4 loads ===
// Structure: 4 simdgroups (128 threads), each outputs 1 hidden element
// Each simdgroup: 32 threads reduce d_model using float4 vectorized loads
// Grid: (h_blocks, rows, 1) where h_blocks = ceil(d_ff/4)
template<typename T, typename T4>
void moe_experts_decode_pass_a_impl(
    device const T* X_perm,              // [total_rows, d_model]
    device const uint* expert_offsets,   // [E + 1]
    device const T* W13_all,             // [E, 2*d_ff, d_model]
    device const T* up_biases,           // [E, 2*d_ff]
    device float* hidden_out,            // [total_rows, d_ff]
=======
#define MTL_CONST static constant constexpr const
#define MTL_PRAGMA_UNROLL _Pragma("clang loop unroll(full)")

// Tiling configuration (tunable)
MTL_CONST uint BM = 1;  // Simdgroups in M dimension within threadgroup
MTL_CONST uint BN = 4;  // Simdgroups in N dimension within threadgroup
MTL_CONST uint SM = 1;  // Thread rows per simdgroup
MTL_CONST uint SN = 32; // Thread cols per simdgroup (full warp width)
MTL_CONST uint TM = 4;  // Output elements per thread in M
MTL_CONST uint TN = 4;  // Input elements per thread in N (per iteration)

MTL_CONST uint THREADS_M = BM * SM;
MTL_CONST uint THREADS_N = BN * SN;
MTL_CONST uint BLOCK_M = THREADS_M * TM;
MTL_CONST uint BLOCK_N = THREADS_N * TN;

static_assert(SM * SN == 32, "simdgroup must have 32 threads");
static_assert(
    SN == 4 || SN == 8 || SN == 16 || SN == 32,
    "SN must be 4, 8, 16, or 32"
);

// === Pass A: Optimized GEMV with hierarchical tiling ===
// Computes: hidden[row, h] = activation(x[row, d] @ W13[d, 2*h])
// AccumT is used for internal accumulations, output still stored as T
template <typename T, typename AccumT>
void moe_experts_decode_pass_a_impl(
    device const T* X_perm,            // [total_rows, d_model]
    device const uint* expert_offsets, // [E + 1]
    device const T* W13_all,           // weights in layout [E, 2*d_ff, d_model]
    device const T* up_biases,         // [E, 2*d_ff]
    device float*
        hidden_out, // [total_rows, d_ff] - f32 for activation precision
>>>>>>> a3597cdb
    uint d_model,
    uint d_ff,
    uint E,
    float gate_clip_min,
    float gate_clip_max,
    float up_clip_min,
    float up_clip_max,
    float silu_alpha,
    uint expert_idx,
    uint row_in_expert,
    uint h_block_idx,
    uint simd_gid,
    uint simd_lid
) {
<<<<<<< HEAD
    // Validate row bounds
    const uint seg_start = expert_offsets[expert_idx];
    const uint seg_end = expert_offsets[expert_idx + 1];
    const uint global_row = seg_start + row_in_expert;
    if (global_row >= seg_end) return;

    // Each simdgroup outputs one hidden element
    const uint h_idx = h_block_idx * 4 + simd_gid;
    if (h_idx >= d_ff) return;

    // Base addresses
    const ulong w13_stride = (ulong)d_model * (ulong)(2 * d_ff);
    const ulong w13_base = (ulong)expert_idx * w13_stride;
    const ulong bias_base = (ulong)expert_idx * (ulong)(2 * d_ff);
    const ulong x_row_base = (ulong)global_row * (ulong)d_model;

    device const T* x_ptr = X_perm + x_row_base;
    device const T* w_up_row = W13_all + w13_base + (ulong)h_idx * (ulong)d_model;
    device const T* w_gate_row = W13_all + w13_base + (ulong)(d_ff + h_idx) * (ulong)d_model;

    float acc_up = 0.0f;
    float acc_gate = 0.0f;

    // Vectorized reduction: 32 threads × 4 elements = 128 elements per iteration
    const uint vec_iters = d_model / 128;

    for (uint i = 0; i < vec_iters; ++i) {
        uint base_idx = i * 128 + simd_lid * 4;

        T4 x_vec = *reinterpret_cast<device const T4*>(x_ptr + base_idx);
        T4 w_up_vec = *reinterpret_cast<device const T4*>(w_up_row + base_idx);

        acc_up += float(x_vec.x) * float(w_up_vec.x);
        acc_up += float(x_vec.y) * float(w_up_vec.y);
        acc_up += float(x_vec.z) * float(w_up_vec.z);
        acc_up += float(x_vec.w) * float(w_up_vec.w);

        if (GATING_SEL > 1) {
            T4 w_gate_vec = *reinterpret_cast<device const T4*>(w_gate_row + base_idx);
            acc_gate += float(x_vec.x) * float(w_gate_vec.x);
            acc_gate += float(x_vec.y) * float(w_gate_vec.y);
            acc_gate += float(x_vec.z) * float(w_gate_vec.z);
            acc_gate += float(x_vec.w) * float(w_gate_vec.w);
        }
    }

    // Handle leftover elements
    uint leftover_start = vec_iters * 128 + simd_lid;
    for (uint idx = leftover_start; idx < d_model; idx += 32) {
        float xv = float(x_ptr[idx]);
        acc_up += xv * float(w_up_row[idx]);
        if (GATING_SEL > 1) {
            acc_gate += xv * float(w_gate_row[idx]);
=======
  // Thread position within simdgroup
  const uint thrM = SN != 32 ? simd_lid / SN : 0;
  const uint thrN = SN != 32 ? simd_lid % SN : uint(simd_lid);

  // Simdgroup position within threadgroup
  const uint sgN = BN != 1 ? (simd_gid % BN) : 0;
  const uint simdM = BN != 1 ? SM * (simd_gid / BN) : uint(SM * simd_gid);
  const uint simdN = BN != 1 ? SN * (simd_gid % BN) : 0;

  // Thread's work block
  int bm = (simdM + thrM) * TM;
  int bn = (simdN + thrN) * TN;

  // Output row position
  const uint seg_start = expert_offsets[expert_idx];
  const uint seg_end = expert_offsets[expert_idx + 1];
  uint global_row = seg_start + row_in_expert;

  if (global_row >= seg_end)
    return;

  // Calculate output h index
  int h_row = h_block_idx * BLOCK_M + bm;

  // Adjust tail block to ensure in-bounds reads
  if (h_row + TM > d_ff) {
    h_row = d_ff > TM ? int(d_ff - TM) : 0;
    bm = h_row - int(h_block_idx * BLOCK_M);
  }

  if (h_row >= int(d_ff))
    return;

  // Accumulation arrays for up and gate projections
  thread AccumT result_up[TM] = {0};
  thread AccumT result_gate[TM] = {0};
  thread T weights_up[TN];
  thread T weights_gate[TN];
  thread AccumT x_vals[TN];

  // Expert weight base addresses
  const ulong w13_base = (ulong)expert_idx * (ulong)d_model * (ulong)(2 * d_ff);
  const ulong bias_base = (ulong)expert_idx * (ulong)(2 * d_ff);
  const ulong x_row_base = (ulong)global_row * (ulong)d_model;

  // Main accumulation loop over d_model in blocks of BLOCK_N
  const uint n_iter = d_model / BLOCK_N;
  const uint leftover = d_model - (n_iter * BLOCK_N);

  for (uint i = 0; i < n_iter; ++i) {
    // Load x values for this block
    MTL_PRAGMA_UNROLL
    for (uint tn = 0; tn < TN; tn++) {
      uint d_idx = bn + tn;
      x_vals[tn] = AccumT(X_perm[x_row_base + d_idx]);
    }

    // Accumulate for each output row
    MTL_PRAGMA_UNROLL
    for (uint tm = 0; tm < TM; tm++) {
      uint h_idx = h_row + tm;

      // Load weights for up projection
      MTL_PRAGMA_UNROLL
      for (uint tn = 0; tn < TN; tn++) {
        uint d_idx = bn + tn;
        ulong w_idx = w13_base + (ulong)h_idx * (ulong)d_model + (ulong)d_idx;
        weights_up[tn] = W13_all[w_idx];
      }

      // Accumulate up projection
      MTL_PRAGMA_UNROLL
      for (uint tn = 0; tn < TN; tn++) {
        result_up[tm] += x_vals[tn] * AccumT(weights_up[tn]);
      }

      // Load and accumulate gate projection if needed
      if (GATING_SEL > 1) {
        MTL_PRAGMA_UNROLL
        for (uint tn = 0; tn < TN; tn++) {
          uint d_idx = bn + tn;
          ulong w_gate_idx =
              w13_base + (ulong)(d_ff + h_idx) * (ulong)d_model + (ulong)d_idx;
          weights_gate[tn] = W13_all[w_gate_idx];
        }

        MTL_PRAGMA_UNROLL
        for (uint tn = 0; tn < TN; tn++) {
          result_gate[tm] += x_vals[tn] * AccumT(weights_gate[tn]);
        }
      }
    }

    bn += BLOCK_N;
  }

  // Handle leftover elements
  if (leftover > 0) {
    MTL_PRAGMA_UNROLL
    for (uint tn = 0; tn < TN; tn++) {
      uint d_idx = bn + tn;
      x_vals[tn] =
          (d_idx < d_model) ? AccumT(X_perm[x_row_base + d_idx]) : AccumT(0.0);
    }

    MTL_PRAGMA_UNROLL
    for (uint tm = 0; tm < TM; tm++) {
      uint h_idx = h_row + tm;

      MTL_PRAGMA_UNROLL
      for (uint tn = 0; tn < TN; tn++) {
        uint d_idx = bn + tn;
        if (d_idx < d_model) {
          ulong w_idx = w13_base + (ulong)h_idx * (ulong)d_model + (ulong)d_idx;
          weights_up[tn] = W13_all[w_idx];
          result_up[tm] += x_vals[tn] * AccumT(weights_up[tn]);

          if (GATING_SEL > 1) {
            ulong w_gate_idx = w13_base +
                               (ulong)(d_ff + h_idx) * (ulong)d_model +
                               (ulong)d_idx;
            weights_gate[tn] = W13_all[w_gate_idx];
            result_gate[tm] += x_vals[tn] * AccumT(weights_gate[tn]);
          }
>>>>>>> a3597cdb
        }
      }
    }
  }

  // Simdgroup reduction across thrN dimension
  MTL_PRAGMA_UNROLL
  for (uint tm = 0; tm < TM; tm++) {
    result_up[tm] = simd_sum(result_up[tm]);
    if (GATING_SEL > 1) {
      result_gate[tm] = simd_sum(result_gate[tm]);
    }
  }

<<<<<<< HEAD
    // Simdgroup reduction
    acc_up = simd_sum(acc_up);
    if (GATING_SEL > 1) {
        acc_gate = simd_sum(acc_gate);
    }

    // Lane 0 applies activation and writes result
    if (simd_lid == 0) {
        float up_val = acc_up + float(up_biases[bias_base + h_idx]);
        up_val = clamp(up_val, up_clip_min, up_clip_max);

        float activated;
        if (GATING_SEL <= 1) {
            activated = (GATING_SEL == 0) ? gelu_approx(up_val) : silu(up_val, silu_alpha);
        } else {
            float gate_val = acc_gate + float(up_biases[bias_base + d_ff + h_idx]);
            gate_val = clamp(gate_val, gate_clip_min, gate_clip_max);
            float gate_act = (GATING_SEL == 2) ? silu(gate_val, silu_alpha) : gelu_approx(gate_val);
            activated = gate_act * up_val;
        }

        hidden_out[(ulong)global_row * (ulong)d_ff + (ulong)h_idx] = activated;
=======
  // Threadgroup reduction if BN > 1
  if (BN > 1) {
    threadgroup float* tgp_up = tgp_memory;
    threadgroup float* tgp_gate = tgp_memory + BN * (BLOCK_M + TM);

    if (thrN == 0) {
      MTL_PRAGMA_UNROLL
      for (uint tm = 0; tm < TM; tm++) {
        tgp_up[sgN * (BLOCK_M + TM) + bm + tm] = float(result_up[tm]);
        if (GATING_SEL > 1) {
          tgp_gate[sgN * (BLOCK_M + TM) + bm + tm] = float(result_gate[tm]);
        }
      }

      threadgroup_barrier(mem_flags::mem_threadgroup);

      if (sgN == 0) {
        MTL_PRAGMA_UNROLL
        for (uint sgn = 1; sgn < BN; sgn++) {
          MTL_PRAGMA_UNROLL
          for (uint tm = 0; tm < TM; tm++) {
            result_up[tm] += AccumT(tgp_up[sgn * (BLOCK_M + TM) + bm + tm]);
            if (GATING_SEL > 1) {
              result_gate[tm] +=
                  AccumT(tgp_gate[sgn * (BLOCK_M + TM) + bm + tm]);
            }
          }
        }
      }
>>>>>>> a3597cdb
    }
  }

<<<<<<< HEAD
#define MOE_PASS_A_KERNEL(DTYPE, DTYPE4, SUFFIX) \
kernel void moe_experts_decode_pass_a_##SUFFIX( \
    device const DTYPE* X_perm [[buffer(0)]], \
    device const uint* expert_offsets [[buffer(1)]], \
    device const DTYPE* W13_all [[buffer(2)]], \
    device float* hidden_out [[buffer(3)]], \
    device const DTYPE* up_biases [[buffer(4)]], \
    constant uint& d_model [[buffer(5)]], \
    constant uint& d_ff [[buffer(6)]], \
    constant uint& E [[buffer(7)]], \
    constant float& gate_clip_min [[buffer(8)]], \
    constant float& gate_clip_max [[buffer(9)]], \
    constant float& up_clip_min [[buffer(10)]], \
    constant float& up_clip_max [[buffer(11)]], \
    constant float& silu_alpha [[buffer(12)]], \
    uint3 tgpig [[threadgroup_position_in_grid]], \
    uint simd_gid [[simdgroup_index_in_threadgroup]], \
    uint simd_lid [[thread_index_in_simdgroup]]) \
{ \
    moe_experts_decode_pass_a_impl<DTYPE, DTYPE4>( \
        X_perm, expert_offsets, W13_all, up_biases, hidden_out, \
        d_model, d_ff, E, gate_clip_min, gate_clip_max, \
        up_clip_min, up_clip_max, silu_alpha, \
        tgpig.y, tgpig.z, tgpig.x, \
        simd_gid, simd_lid); \
}

MOE_PASS_A_KERNEL(bfloat, bfloat4, bf16)
MOE_PASS_A_KERNEL(half, half4, f16)
MOE_PASS_A_KERNEL(float, float4, f32)
=======
  // Apply activation and write output (only first thread in simdgroup width)
  if (simdN == 0 && thrN == 0) {
    MTL_PRAGMA_UNROLL
    for (uint tm = 0; tm < TM; tm++) {
      uint h_idx = h_row + tm;
      if (h_idx < d_ff) {
        // Add bias and clip
        AccumT up_val = result_up[tm] + AccumT(up_biases[bias_base + h_idx]);
        up_val = AccumT(clamp(float(up_val), up_clip_min, up_clip_max));

        AccumT activated_val;
        if (GATING_SEL <= 1) {
          activated_val = (GATING_SEL == 0)
                              ? AccumT(gelu_approx(float(up_val)))
                              : AccumT(silu(float(up_val), silu_alpha));
        } else {
          AccumT gate_val =
              result_gate[tm] + AccumT(up_biases[bias_base + d_ff + h_idx]);
          gate_val =
              AccumT(clamp(float(gate_val), gate_clip_min, gate_clip_max));
          AccumT gate_activated =
              (GATING_SEL == 2) ? AccumT(silu(float(gate_val), silu_alpha))
                                : AccumT(gelu_approx(float(gate_val)));
          activated_val = gate_activated * up_val;
        }

        ulong hidden_idx = (ulong)global_row * (ulong)d_ff + (ulong)h_idx;
        hidden_out[hidden_idx] = float(activated_val);
      }
    }
  }
}

#define MOE_PASS_A_KERNEL(DTYPE, SUFFIX)                                       \
  kernel void moe_experts_decode_pass_a_##SUFFIX(                              \
      device const DTYPE* X_perm [[buffer(0)]],                                \
      device const uint* expert_offsets [[buffer(1)]],                         \
      device const DTYPE* W13_all [[buffer(2)]],                               \
      device float* hidden_out [[buffer(3)]],                                  \
      device const DTYPE* up_biases [[buffer(4)]],                             \
      constant uint& d_model [[buffer(5)]],                                    \
      constant uint& d_ff [[buffer(6)]],                                       \
      constant uint& E [[buffer(7)]],                                          \
      constant float& gate_clip_min [[buffer(8)]],                             \
      constant float& gate_clip_max [[buffer(9)]],                             \
      constant float& up_clip_min [[buffer(10)]],                              \
      constant float& up_clip_max [[buffer(11)]],                              \
      constant float& silu_alpha [[buffer(12)]],                               \
      uint3 tgpig [[threadgroup_position_in_grid]],                            \
      uint simd_gid [[simdgroup_index_in_threadgroup]],                        \
      uint simd_lid [[thread_index_in_simdgroup]]                              \
  ) {                                                                          \
    constexpr uint tgp_mem_size = (BN > 1) ? 2 * BN * (BLOCK_M + TM) : 1;      \
    threadgroup float tgp_memory[tgp_mem_size];                                \
                                                                               \
    moe_experts_decode_pass_a_impl<DTYPE, float>(                              \
        X_perm,                                                                \
        expert_offsets,                                                        \
        W13_all,                                                               \
        up_biases,                                                             \
        hidden_out,                                                            \
        d_model,                                                               \
        d_ff,                                                                  \
        E,                                                                     \
        gate_clip_min,                                                         \
        gate_clip_max,                                                         \
        up_clip_min,                                                           \
        up_clip_max,                                                           \
        silu_alpha,                                                            \
        tgpig.y,                                                               \
        tgpig.z,                                                               \
        tgpig.x,                                                               \
        simd_gid,                                                              \
        simd_lid,                                                              \
        (BN > 1) ? tgp_memory : nullptr                                        \
    );                                                                         \
  }

MOE_PASS_A_KERNEL(bfloat, bf16)
MOE_PASS_A_KERNEL(half, f16)
MOE_PASS_A_KERNEL(float, f32)
>>>>>>> a3597cdb

// === Helper kernels for indirect dispatch of Pass A ===

// Count tiles per expert: tiles = (num_rows > 0) ? num_rows * h_blocks : 0
kernel void moe_pass_a_tile_counts(
    device const uint* expert_offsets [[buffer(0)]], // [E+1]
    device uint* tile_counts [[buffer(1)]],          // [E]
    constant uint& E [[buffer(2)]],
    constant uint& h_blocks [[buffer(3)]],
    uint tid [[thread_position_in_grid]]
) {
  if (tid >= E)
    return;
  const uint start = expert_offsets[tid];
  const uint end = expert_offsets[tid + 1];
  const uint num_rows = end - start;
  tile_counts[tid] = (num_rows > 0) ? (num_rows * h_blocks) : 0;
}

// Exclusive scan of tile_counts to get tile_offsets and total_tiles
kernel void moe_pass_a_tile_scan(
    device const uint* tile_counts [[buffer(0)]], // [E]
    device uint* tile_offsets [[buffer(1)]],      // [E+1]
    device uint* total_tiles [[buffer(2)]],       // [1]
    constant uint& E [[buffer(3)]],
    uint lid [[thread_index_in_threadgroup]],
    threadgroup uint* scratch [[threadgroup(0)]]
) {
  // Simple single-threadgroup scan (works for E <= 1024)
  const uint idx = lid;

  // Load into threadgroup memory
  if (idx < E) {
    scratch[idx] = tile_counts[idx];
  } else {
    scratch[idx] = 0;
  }
  threadgroup_barrier(mem_flags::mem_threadgroup);

  // Kogge-Stone scan
  uint val = scratch[idx];
  MTL_PRAGMA_UNROLL
  for (uint offset = 1; offset < 1024; offset *= 2) {
    uint temp = 0;
    if (idx >= offset && idx < E) {
      temp = scratch[idx - offset];
    }
    threadgroup_barrier(mem_flags::mem_threadgroup);
<<<<<<< HEAD

    // Kogge-Stone scan
    uint val = scratch[idx];
    for (uint offset = 1; offset < 1024; offset *= 2) {
        uint temp = 0;
        if (idx >= offset && idx < E) {
            temp = scratch[idx - offset];
        }
        threadgroup_barrier(mem_flags::mem_threadgroup);
        if (idx >= offset && idx < E) {
            val += temp;
            scratch[idx] = val;
        }
        threadgroup_barrier(mem_flags::mem_threadgroup);
=======
    if (idx >= offset && idx < E) {
      val += temp;
      scratch[idx] = val;
>>>>>>> a3597cdb
    }
    threadgroup_barrier(mem_flags::mem_threadgroup);
  }

  // Write exclusive scan (shift right by 1)
  if (idx == 0) {
    tile_offsets[0] = 0;
  }
  if (idx < E) {
    tile_offsets[idx + 1] = scratch[idx];
    if (idx == E - 1) {
      total_tiles[0] = scratch[idx];
    }
  }
}

// Build row→expert map: one thread per routed row
kernel void moe_pass_a_build_row_map(
    device const uint* expert_offsets [[buffer(0)]], // [E+1]
    device uint* row_expert_map [[buffer(1)]],       // [total_rows]
    constant uint& total_rows [[buffer(2)]],
    constant uint& E [[buffer(3)]],
    uint tid [[thread_position_in_grid]]
) {
  if (tid >= total_rows)
    return;

  uint left = 0u;
  uint right = E;
  const uint row = tid;

  while (left + 1u < right) {
    const uint mid = (left + right) >> 1;
    if (row < expert_offsets[mid]) {
      right = mid;
    } else {
      left = mid;
    }
  }

  row_expert_map[row] = left;
}

// Build tile map entries from row→expert map
kernel void moe_pass_a_build_tile_map(
    device const uint* expert_offsets [[buffer(0)]], // [E+1]
    device const uint* tile_offsets [[buffer(1)]],   // [E+1]
    device const uint* row_expert_map [[buffer(2)]], // [total_rows]
    device uint* tile_map [[buffer(3)]],             // [total_tiles * 3]
    constant uint& total_rows [[buffer(4)]],
    constant uint& h_blocks [[buffer(5)]],
    uint tid [[thread_position_in_grid]]
) {
  const uint total_tiles = total_rows * h_blocks;
  if (tid >= total_tiles)
    return;

  const uint row_idx = tid / h_blocks;
  const uint h_block = tid % h_blocks;

  if (row_idx >= total_rows)
    return;

  const uint expert_idx = row_expert_map[row_idx];
  const uint row_start = expert_offsets[expert_idx];
  const uint row_in_expert = row_idx - row_start;
  const uint tile_base =
      tile_offsets[expert_idx] + row_in_expert * h_blocks + h_block;

  tile_map[tile_base * 3 + 0] = h_block;
  tile_map[tile_base * 3 + 1] = expert_idx;
  tile_map[tile_base * 3 + 2] = row_in_expert;
}

// Write dispatch args for indirect dispatch (reusable from tiled version)
kernel void moe_pass_a_write_dispatch_args(
    device const uint* total_tiles [[buffer(0)]], // [1]
    device uint* dispatch_args
    [[buffer(1)]], // [3] - MTLDispatchThreadgroupsIndirectArguments
    constant uint& num_tiles_y [[buffer(2)]], // usually 1 for Pass A
    uint tid [[thread_position_in_grid]]
) {
  if (tid > 0)
    return;
  dispatch_args[0] = total_tiles[0]; // x dimension = total tiles
  dispatch_args[1] = num_tiles_y;    // y dimension
  dispatch_args[2] = 1;              // z dimension
}

// Modified Pass A that reads from tile map for indirect dispatch
<<<<<<< HEAD
template<typename T, typename T4>
=======
template <typename T>
>>>>>>> a3597cdb
void moe_experts_decode_pass_a_indirect_impl(
    device const T* X_perm,
    device const uint* expert_offsets,
    device const T* W13_all,
    device const T* up_biases,
    device float* hidden_out,
    device const uint* tile_map, // [total_tiles * 3]
    uint d_model,
    uint d_ff,
    uint E,
    float gate_clip_min,
    float gate_clip_max,
    float up_clip_min,
    float up_clip_max,
    float silu_alpha,
    uint tile_idx, // flat threadgroup index
    uint simd_gid,
    uint simd_lid
) {
<<<<<<< HEAD
    // Read tile descriptor
    const uint h_block_idx = tile_map[tile_idx * 3 + 0];
    const uint expert_idx = tile_map[tile_idx * 3 + 1];
    const uint row_in_expert = tile_map[tile_idx * 3 + 2];

    // Call original implementation
    moe_experts_decode_pass_a_impl<T, T4>(
        X_perm, expert_offsets, W13_all, up_biases, hidden_out,
        d_model, d_ff, E,
        gate_clip_min, gate_clip_max,
        up_clip_min, up_clip_max, silu_alpha,
        expert_idx, row_in_expert, h_block_idx,
        simd_gid, simd_lid
    );
}

#define MOE_PASS_A_INDIRECT_KERNEL(DTYPE, DTYPE4, SUFFIX) \
kernel void moe_experts_decode_pass_a_indirect_##SUFFIX( \
    device const DTYPE* X_perm [[buffer(0)]], \
    device const uint* expert_offsets [[buffer(1)]], \
    device const DTYPE* W13_all [[buffer(2)]], \
    device float* hidden_out [[buffer(3)]], \
    device const DTYPE* up_biases [[buffer(4)]], \
    constant uint& d_model [[buffer(5)]], \
    constant uint& d_ff [[buffer(6)]], \
    constant uint& E [[buffer(7)]], \
    constant float& gate_clip_min [[buffer(8)]], \
    constant float& gate_clip_max [[buffer(9)]], \
    constant float& up_clip_min [[buffer(10)]], \
    constant float& up_clip_max [[buffer(11)]], \
    constant float& silu_alpha [[buffer(12)]], \
    device const uint* tile_map [[buffer(13)]], \
    uint3 tgpig [[threadgroup_position_in_grid]], \
    uint simd_gid [[simdgroup_index_in_threadgroup]], \
    uint simd_lid [[thread_index_in_simdgroup]]) \
{ \
    moe_experts_decode_pass_a_indirect_impl<DTYPE, DTYPE4>( \
        X_perm, expert_offsets, W13_all, up_biases, hidden_out, tile_map, \
        d_model, d_ff, E, gate_clip_min, gate_clip_max, \
        up_clip_min, up_clip_max, silu_alpha, \
        tgpig.x, simd_gid, simd_lid); \
}
=======
  // Read tile descriptor
  const uint h_block_idx = tile_map[tile_idx * 3 + 0];
  const uint expert_idx = tile_map[tile_idx * 3 + 1];
  const uint row_in_expert = tile_map[tile_idx * 3 + 2];

  // Call original implementation
  moe_experts_decode_pass_a_impl<T, float>(
      X_perm,
      expert_offsets,
      W13_all,
      up_biases,
      hidden_out,
      d_model,
      d_ff,
      E,
      gate_clip_min,
      gate_clip_max,
      up_clip_min,
      up_clip_max,
      silu_alpha,
      expert_idx,
      row_in_expert,
      h_block_idx,
      simd_gid,
      simd_lid,
      tgp_memory
  );
}

#define MOE_PASS_A_INDIRECT_KERNEL(DTYPE, SUFFIX)                              \
  kernel void moe_experts_decode_pass_a_indirect_##SUFFIX(                     \
      device const DTYPE* X_perm [[buffer(0)]],                                \
      device const uint* expert_offsets [[buffer(1)]],                         \
      device const DTYPE* W13_all [[buffer(2)]],                               \
      device float* hidden_out [[buffer(3)]],                                  \
      device const DTYPE* up_biases [[buffer(4)]],                             \
      constant uint& d_model [[buffer(5)]],                                    \
      constant uint& d_ff [[buffer(6)]],                                       \
      constant uint& E [[buffer(7)]],                                          \
      constant float& gate_clip_min [[buffer(8)]],                             \
      constant float& gate_clip_max [[buffer(9)]],                             \
      constant float& up_clip_min [[buffer(10)]],                              \
      constant float& up_clip_max [[buffer(11)]],                              \
      constant float& silu_alpha [[buffer(12)]],                               \
      device const uint* tile_map [[buffer(13)]],                              \
      uint3 tgpig [[threadgroup_position_in_grid]],                            \
      uint simd_gid [[simdgroup_index_in_threadgroup]],                        \
      uint simd_lid [[thread_index_in_simdgroup]]                              \
  ) {                                                                          \
    constexpr uint tgp_mem_size = (BN > 1) ? 2 * BN * (BLOCK_M + TM) : 1;      \
    threadgroup float tgp_memory[tgp_mem_size];                                \
                                                                               \
    moe_experts_decode_pass_a_indirect_impl<DTYPE>(                            \
        X_perm,                                                                \
        expert_offsets,                                                        \
        W13_all,                                                               \
        up_biases,                                                             \
        hidden_out,                                                            \
        tile_map,                                                              \
        d_model,                                                               \
        d_ff,                                                                  \
        E,                                                                     \
        gate_clip_min,                                                         \
        gate_clip_max,                                                         \
        up_clip_min,                                                           \
        up_clip_max,                                                           \
        silu_alpha,                                                            \
        tgpig.x,                                                               \
        simd_gid,                                                              \
        simd_lid,                                                              \
        (BN > 1) ? tgp_memory : nullptr                                        \
    );                                                                         \
  }
>>>>>>> a3597cdb

MOE_PASS_A_INDIRECT_KERNEL(bfloat, bfloat4, bf16)
MOE_PASS_A_INDIRECT_KERNEL(half, half4, f16)
MOE_PASS_A_INDIRECT_KERNEL(float, float4, f32)

// === Pass B: Simdgroup cooperation along K for coalescing ===
// W2 layout [E, d_model, d_ff] - 32 threads cooperate on one output, reading
// consecutive K elements

template <typename T, typename AccumT>
void moe_experts_decode_down_fused_2d_impl(
    device const float* hidden, // [total_rows, d_ff] - f32 from Pass A
    device const uint*
        row_expert_map,          // [total_rows] - direct row->expert lookup
    device const T* w2_all,      // [E, d_model, d_ff] - layout
    device const T* down_biases, // [E, d_model]
    device T* y_out,             // [total_rows, d_model]
    uint total_rows,
    uint d_model,
    uint d_ff,
    uint E,
    uint2 tgpig,
    uint simd_gid,
    uint simd_lid
) {
<<<<<<< HEAD
    constexpr uint THREADS_PER_SIMD = 32;
    constexpr uint SIMDGROUPS_PER_TG = 8;

    const uint row_idx = tgpig.y;
    if (row_idx >= total_rows) return;

    // Each simdgroup computes one output column
    const uint my_col = tgpig.x * SIMDGROUPS_PER_TG + simd_gid;
    if (my_col >= d_model) return;

    const uint expert_idx = row_expert_map[row_idx];

    // Base addresses for this output column
    const ulong hidden_base = (ulong)row_idx * (ulong)d_ff;
    const ulong w2_col_base = (ulong)expert_idx * (ulong)d_model * (ulong)d_ff + (ulong)my_col * (ulong)d_ff;

    // Dual accumulators for ILP: breaks FMA dependency chains
    AccumT acc0 = AccumT(0.0);
    AccumT acc1 = AccumT(0.0);
    AccumT acc = AccumT(0.0);

    // Main loop: stride-32 with vec8 loads for ILP
    const uint k_iters = d_ff / THREADS_PER_SIMD;
    const uint k_vec_iters = k_iters / 8;

    for (uint iter = 0; iter < k_vec_iters; ++iter) {
        const uint k_base = iter * (8 * THREADS_PER_SIMD) + simd_lid;

        // hidden: stride-32 per lane, already f32 from Pass A
        const AccumT h0 = hidden[hidden_base + k_base + 0 * THREADS_PER_SIMD];
        const AccumT h1 = hidden[hidden_base + k_base + 1 * THREADS_PER_SIMD];
        const AccumT h2 = hidden[hidden_base + k_base + 2 * THREADS_PER_SIMD];
        const AccumT h3 = hidden[hidden_base + k_base + 3 * THREADS_PER_SIMD];
        const AccumT h4 = hidden[hidden_base + k_base + 4 * THREADS_PER_SIMD];
        const AccumT h5 = hidden[hidden_base + k_base + 5 * THREADS_PER_SIMD];
        const AccumT h6 = hidden[hidden_base + k_base + 6 * THREADS_PER_SIMD];
        const AccumT h7 = hidden[hidden_base + k_base + 7 * THREADS_PER_SIMD];

        // W2: lane-coalesced
        const AccumT w0 = AccumT(w2_all[w2_col_base + k_base + 0 * THREADS_PER_SIMD]);
        const AccumT w1 = AccumT(w2_all[w2_col_base + k_base + 1 * THREADS_PER_SIMD]);
        const AccumT w2 = AccumT(w2_all[w2_col_base + k_base + 2 * THREADS_PER_SIMD]);
        const AccumT w3 = AccumT(w2_all[w2_col_base + k_base + 3 * THREADS_PER_SIMD]);
        const AccumT w4 = AccumT(w2_all[w2_col_base + k_base + 4 * THREADS_PER_SIMD]);
        const AccumT w5 = AccumT(w2_all[w2_col_base + k_base + 5 * THREADS_PER_SIMD]);
        const AccumT w6 = AccumT(w2_all[w2_col_base + k_base + 6 * THREADS_PER_SIMD]);
        const AccumT w7 = AccumT(w2_all[w2_col_base + k_base + 7 * THREADS_PER_SIMD]);

        // dual trees for ILP
        acc0 = fma(h0, w0, acc0);
        acc1 = fma(h1, w1, acc1);
        acc0 = fma(h2, w2, acc0);
        acc1 = fma(h3, w3, acc1);
        acc0 = fma(h4, w4, acc0);
        acc1 = fma(h5, w5, acc1);
        acc0 = fma(h6, w6, acc0);
        acc1 = fma(h7, w7, acc1);
    }

    // fold the vectorized contribution once
    acc += (acc0 + acc1);

    // Handle remaining full iterations
    for (uint iter = k_vec_iters * 8; iter < k_iters; ++iter) {
        const uint k = iter * THREADS_PER_SIMD + simd_lid;
        acc = fma(AccumT(hidden[hidden_base + k]), AccumT(w2_all[w2_col_base + k]), acc);
    }

    // Handle leftover elements (d_ff % 32)
    const uint leftover_start = k_iters * THREADS_PER_SIMD;
    if (leftover_start + simd_lid < d_ff) {
        const uint k = leftover_start + simd_lid;
        acc = fma(AccumT(hidden[hidden_base + k]), AccumT(w2_all[w2_col_base + k]), acc);
    }

    // Simdgroup reduction
    AccumT result = simd_sum(acc);

    // Lane 0 writes result
    if (simd_lid == 0) {
        const ulong bias_idx = (ulong)expert_idx * (ulong)d_model + (ulong)my_col;
        result += AccumT(down_biases[bias_idx]);

        const ulong out_idx = (ulong)row_idx * (ulong)d_model + (ulong)my_col;
        y_out[out_idx] = T(result);
    }
=======
  constexpr uint THREADS_PER_SIMD = 32;
  constexpr uint SIMDGROUPS_PER_TG = 8;

  const uint row_idx = tgpig.y;
  if (row_idx >= total_rows)
    return;

  // Each simdgroup computes one output column
  const uint my_col = tgpig.x * SIMDGROUPS_PER_TG + simd_gid;
  if (my_col >= d_model)
    return;

  const uint expert_idx = row_expert_map[row_idx];

  // Base addresses for this output column
  const ulong hidden_base = (ulong)row_idx * (ulong)d_ff;
  const ulong w2_col_base = (ulong)expert_idx * (ulong)d_model * (ulong)d_ff +
                            (ulong)my_col * (ulong)d_ff;

  // Dual accumulators for ILP: breaks FMA dependency chains
  AccumT acc0 = AccumT(0.0);
  AccumT acc1 = AccumT(0.0);
  AccumT acc = AccumT(0.0);

  // Main loop: stride-32 with vec8 loads for ILP
  const uint k_iters = d_ff / THREADS_PER_SIMD;
  const uint k_vec_iters = k_iters / 8;

  MTL_PRAGMA_UNROLL
  for (uint iter = 0; iter < k_vec_iters; ++iter) {
    const uint k_base = iter * (8 * THREADS_PER_SIMD) + simd_lid;

    // hidden: stride-32 per lane, already f32 from Pass A
    const AccumT h0 = hidden[hidden_base + k_base + 0 * THREADS_PER_SIMD];
    const AccumT h1 = hidden[hidden_base + k_base + 1 * THREADS_PER_SIMD];
    const AccumT h2 = hidden[hidden_base + k_base + 2 * THREADS_PER_SIMD];
    const AccumT h3 = hidden[hidden_base + k_base + 3 * THREADS_PER_SIMD];
    const AccumT h4 = hidden[hidden_base + k_base + 4 * THREADS_PER_SIMD];
    const AccumT h5 = hidden[hidden_base + k_base + 5 * THREADS_PER_SIMD];
    const AccumT h6 = hidden[hidden_base + k_base + 6 * THREADS_PER_SIMD];
    const AccumT h7 = hidden[hidden_base + k_base + 7 * THREADS_PER_SIMD];

    // W2: lane-coalesced
    const AccumT w0 =
        AccumT(w2_all[w2_col_base + k_base + 0 * THREADS_PER_SIMD]);
    const AccumT w1 =
        AccumT(w2_all[w2_col_base + k_base + 1 * THREADS_PER_SIMD]);
    const AccumT w2 =
        AccumT(w2_all[w2_col_base + k_base + 2 * THREADS_PER_SIMD]);
    const AccumT w3 =
        AccumT(w2_all[w2_col_base + k_base + 3 * THREADS_PER_SIMD]);
    const AccumT w4 =
        AccumT(w2_all[w2_col_base + k_base + 4 * THREADS_PER_SIMD]);
    const AccumT w5 =
        AccumT(w2_all[w2_col_base + k_base + 5 * THREADS_PER_SIMD]);
    const AccumT w6 =
        AccumT(w2_all[w2_col_base + k_base + 6 * THREADS_PER_SIMD]);
    const AccumT w7 =
        AccumT(w2_all[w2_col_base + k_base + 7 * THREADS_PER_SIMD]);

    // dual trees for ILP
    acc0 = fma(h0, w0, acc0);
    acc1 = fma(h1, w1, acc1);
    acc0 = fma(h2, w2, acc0);
    acc1 = fma(h3, w3, acc1);
    acc0 = fma(h4, w4, acc0);
    acc1 = fma(h5, w5, acc1);
    acc0 = fma(h6, w6, acc0);
    acc1 = fma(h7, w7, acc1);
  }

  // fold the vectorized contribution once
  acc += (acc0 + acc1);

  // Handle remaining full iterations
  MTL_PRAGMA_UNROLL
  for (uint iter = k_vec_iters * 8; iter < k_iters; ++iter) {
    const uint k = iter * THREADS_PER_SIMD + simd_lid;
    acc =
        fma(AccumT(hidden[hidden_base + k]),
            AccumT(w2_all[w2_col_base + k]),
            acc);
  }

  // Handle leftover elements (d_ff % 32)
  const uint leftover_start = k_iters * THREADS_PER_SIMD;
  if (leftover_start + simd_lid < d_ff) {
    const uint k = leftover_start + simd_lid;
    acc =
        fma(AccumT(hidden[hidden_base + k]),
            AccumT(w2_all[w2_col_base + k]),
            acc);
  }

  // Simdgroup reduction
  AccumT result = simd_sum(acc);

  // Lane 0 writes result
  if (simd_lid == 0) {
    const ulong bias_idx = (ulong)expert_idx * (ulong)d_model + (ulong)my_col;
    result += AccumT(down_biases[bias_idx]);

    const ulong out_idx = (ulong)row_idx * (ulong)d_model + (ulong)my_col;
    y_out[out_idx] = T(result);
  }
>>>>>>> a3597cdb
}

#define MOE_PASS_B_FUSED_2D_KERNEL(DTYPE, SUFFIX)                              \
  kernel void moe_experts_decode_down_fused_2d_##SUFFIX(                       \
      device const float* hidden [[buffer(0)]],                                \
      device const uint* row_expert_map [[buffer(1)]],                         \
      device const DTYPE* w2_all [[buffer(2)]],                                \
      device const DTYPE* down_biases [[buffer(3)]],                           \
      device DTYPE* y_out [[buffer(4)]],                                       \
      constant uint& total_rows [[buffer(5)]],                                 \
      constant uint& d_model [[buffer(6)]],                                    \
      constant uint& d_ff [[buffer(7)]],                                       \
      constant uint& E [[buffer(8)]],                                          \
      uint2 tgpig [[threadgroup_position_in_grid]],                            \
      uint simd_gid [[simdgroup_index_in_threadgroup]],                        \
      uint simd_lid [[thread_index_in_simdgroup]]                              \
  ) {                                                                          \
    moe_experts_decode_down_fused_2d_impl<DTYPE, float>(                       \
        hidden,                                                                \
        row_expert_map,                                                        \
        w2_all,                                                                \
        down_biases,                                                           \
        y_out,                                                                 \
        total_rows,                                                            \
        d_model,                                                               \
        d_ff,                                                                  \
        E,                                                                     \
        tgpig,                                                                 \
        simd_gid,                                                              \
        simd_lid                                                               \
    );                                                                         \
  }

MOE_PASS_B_FUSED_2D_KERNEL(bfloat, bf16)
MOE_PASS_B_FUSED_2D_KERNEL(half, f16)
MOE_PASS_B_FUSED_2D_KERNEL(float, f32)<|MERGE_RESOLUTION|>--- conflicted
+++ resolved
@@ -2,14 +2,7 @@
 #include <metal_simdgroup>
 using namespace metal;
 
-<<<<<<< HEAD
 constant uint GATING_SEL [[function_constant(30)]]; // 0=GELU,1=SiLU,2=SwiGLU,3=GEGLU
-=======
-constant uint GATING_SEL
-    [[function_constant(30)]]; // 0=GELU,1=SiLU,2=SwiGLU,3=GEGLU
-constant uint TILE_H
-    [[function_constant(32)]]; // tile size for hidden dimension in Pass A
->>>>>>> a3597cdb
 
 static inline float gelu_approx(float x) {
   const float k0 = 0.7978845608f;
@@ -26,7 +19,6 @@
   return x / (1.0f + exp(-alpha * x));
 }
 
-<<<<<<< HEAD
 // === Pass A: Vectorized GEMV with float4 loads ===
 // Structure: 4 simdgroups (128 threads), each outputs 1 hidden element
 // Each simdgroup: 32 threads reduce d_model using float4 vectorized loads
@@ -38,41 +30,6 @@
     device const T* W13_all,             // [E, 2*d_ff, d_model]
     device const T* up_biases,           // [E, 2*d_ff]
     device float* hidden_out,            // [total_rows, d_ff]
-=======
-#define MTL_CONST static constant constexpr const
-#define MTL_PRAGMA_UNROLL _Pragma("clang loop unroll(full)")
-
-// Tiling configuration (tunable)
-MTL_CONST uint BM = 1;  // Simdgroups in M dimension within threadgroup
-MTL_CONST uint BN = 4;  // Simdgroups in N dimension within threadgroup
-MTL_CONST uint SM = 1;  // Thread rows per simdgroup
-MTL_CONST uint SN = 32; // Thread cols per simdgroup (full warp width)
-MTL_CONST uint TM = 4;  // Output elements per thread in M
-MTL_CONST uint TN = 4;  // Input elements per thread in N (per iteration)
-
-MTL_CONST uint THREADS_M = BM * SM;
-MTL_CONST uint THREADS_N = BN * SN;
-MTL_CONST uint BLOCK_M = THREADS_M * TM;
-MTL_CONST uint BLOCK_N = THREADS_N * TN;
-
-static_assert(SM * SN == 32, "simdgroup must have 32 threads");
-static_assert(
-    SN == 4 || SN == 8 || SN == 16 || SN == 32,
-    "SN must be 4, 8, 16, or 32"
-);
-
-// === Pass A: Optimized GEMV with hierarchical tiling ===
-// Computes: hidden[row, h] = activation(x[row, d] @ W13[d, 2*h])
-// AccumT is used for internal accumulations, output still stored as T
-template <typename T, typename AccumT>
-void moe_experts_decode_pass_a_impl(
-    device const T* X_perm,            // [total_rows, d_model]
-    device const uint* expert_offsets, // [E + 1]
-    device const T* W13_all,           // weights in layout [E, 2*d_ff, d_model]
-    device const T* up_biases,         // [E, 2*d_ff]
-    device float*
-        hidden_out, // [total_rows, d_ff] - f32 for activation precision
->>>>>>> a3597cdb
     uint d_model,
     uint d_ff,
     uint E,
@@ -87,7 +44,6 @@
     uint simd_gid,
     uint simd_lid
 ) {
-<<<<<<< HEAD
     // Validate row bounds
     const uint seg_start = expert_offsets[expert_idx];
     const uint seg_end = expert_offsets[expert_idx + 1];
@@ -141,132 +97,6 @@
         acc_up += xv * float(w_up_row[idx]);
         if (GATING_SEL > 1) {
             acc_gate += xv * float(w_gate_row[idx]);
-=======
-  // Thread position within simdgroup
-  const uint thrM = SN != 32 ? simd_lid / SN : 0;
-  const uint thrN = SN != 32 ? simd_lid % SN : uint(simd_lid);
-
-  // Simdgroup position within threadgroup
-  const uint sgN = BN != 1 ? (simd_gid % BN) : 0;
-  const uint simdM = BN != 1 ? SM * (simd_gid / BN) : uint(SM * simd_gid);
-  const uint simdN = BN != 1 ? SN * (simd_gid % BN) : 0;
-
-  // Thread's work block
-  int bm = (simdM + thrM) * TM;
-  int bn = (simdN + thrN) * TN;
-
-  // Output row position
-  const uint seg_start = expert_offsets[expert_idx];
-  const uint seg_end = expert_offsets[expert_idx + 1];
-  uint global_row = seg_start + row_in_expert;
-
-  if (global_row >= seg_end)
-    return;
-
-  // Calculate output h index
-  int h_row = h_block_idx * BLOCK_M + bm;
-
-  // Adjust tail block to ensure in-bounds reads
-  if (h_row + TM > d_ff) {
-    h_row = d_ff > TM ? int(d_ff - TM) : 0;
-    bm = h_row - int(h_block_idx * BLOCK_M);
-  }
-
-  if (h_row >= int(d_ff))
-    return;
-
-  // Accumulation arrays for up and gate projections
-  thread AccumT result_up[TM] = {0};
-  thread AccumT result_gate[TM] = {0};
-  thread T weights_up[TN];
-  thread T weights_gate[TN];
-  thread AccumT x_vals[TN];
-
-  // Expert weight base addresses
-  const ulong w13_base = (ulong)expert_idx * (ulong)d_model * (ulong)(2 * d_ff);
-  const ulong bias_base = (ulong)expert_idx * (ulong)(2 * d_ff);
-  const ulong x_row_base = (ulong)global_row * (ulong)d_model;
-
-  // Main accumulation loop over d_model in blocks of BLOCK_N
-  const uint n_iter = d_model / BLOCK_N;
-  const uint leftover = d_model - (n_iter * BLOCK_N);
-
-  for (uint i = 0; i < n_iter; ++i) {
-    // Load x values for this block
-    MTL_PRAGMA_UNROLL
-    for (uint tn = 0; tn < TN; tn++) {
-      uint d_idx = bn + tn;
-      x_vals[tn] = AccumT(X_perm[x_row_base + d_idx]);
-    }
-
-    // Accumulate for each output row
-    MTL_PRAGMA_UNROLL
-    for (uint tm = 0; tm < TM; tm++) {
-      uint h_idx = h_row + tm;
-
-      // Load weights for up projection
-      MTL_PRAGMA_UNROLL
-      for (uint tn = 0; tn < TN; tn++) {
-        uint d_idx = bn + tn;
-        ulong w_idx = w13_base + (ulong)h_idx * (ulong)d_model + (ulong)d_idx;
-        weights_up[tn] = W13_all[w_idx];
-      }
-
-      // Accumulate up projection
-      MTL_PRAGMA_UNROLL
-      for (uint tn = 0; tn < TN; tn++) {
-        result_up[tm] += x_vals[tn] * AccumT(weights_up[tn]);
-      }
-
-      // Load and accumulate gate projection if needed
-      if (GATING_SEL > 1) {
-        MTL_PRAGMA_UNROLL
-        for (uint tn = 0; tn < TN; tn++) {
-          uint d_idx = bn + tn;
-          ulong w_gate_idx =
-              w13_base + (ulong)(d_ff + h_idx) * (ulong)d_model + (ulong)d_idx;
-          weights_gate[tn] = W13_all[w_gate_idx];
-        }
-
-        MTL_PRAGMA_UNROLL
-        for (uint tn = 0; tn < TN; tn++) {
-          result_gate[tm] += x_vals[tn] * AccumT(weights_gate[tn]);
-        }
-      }
-    }
-
-    bn += BLOCK_N;
-  }
-
-  // Handle leftover elements
-  if (leftover > 0) {
-    MTL_PRAGMA_UNROLL
-    for (uint tn = 0; tn < TN; tn++) {
-      uint d_idx = bn + tn;
-      x_vals[tn] =
-          (d_idx < d_model) ? AccumT(X_perm[x_row_base + d_idx]) : AccumT(0.0);
-    }
-
-    MTL_PRAGMA_UNROLL
-    for (uint tm = 0; tm < TM; tm++) {
-      uint h_idx = h_row + tm;
-
-      MTL_PRAGMA_UNROLL
-      for (uint tn = 0; tn < TN; tn++) {
-        uint d_idx = bn + tn;
-        if (d_idx < d_model) {
-          ulong w_idx = w13_base + (ulong)h_idx * (ulong)d_model + (ulong)d_idx;
-          weights_up[tn] = W13_all[w_idx];
-          result_up[tm] += x_vals[tn] * AccumT(weights_up[tn]);
-
-          if (GATING_SEL > 1) {
-            ulong w_gate_idx = w13_base +
-                               (ulong)(d_ff + h_idx) * (ulong)d_model +
-                               (ulong)d_idx;
-            weights_gate[tn] = W13_all[w_gate_idx];
-            result_gate[tm] += x_vals[tn] * AccumT(weights_gate[tn]);
-          }
->>>>>>> a3597cdb
         }
       }
     }
@@ -281,7 +111,6 @@
     }
   }
 
-<<<<<<< HEAD
     // Simdgroup reduction
     acc_up = simd_sum(acc_up);
     if (GATING_SEL > 1) {
@@ -304,41 +133,9 @@
         }
 
         hidden_out[(ulong)global_row * (ulong)d_ff + (ulong)h_idx] = activated;
-=======
-  // Threadgroup reduction if BN > 1
-  if (BN > 1) {
-    threadgroup float* tgp_up = tgp_memory;
-    threadgroup float* tgp_gate = tgp_memory + BN * (BLOCK_M + TM);
-
-    if (thrN == 0) {
-      MTL_PRAGMA_UNROLL
-      for (uint tm = 0; tm < TM; tm++) {
-        tgp_up[sgN * (BLOCK_M + TM) + bm + tm] = float(result_up[tm]);
-        if (GATING_SEL > 1) {
-          tgp_gate[sgN * (BLOCK_M + TM) + bm + tm] = float(result_gate[tm]);
-        }
-      }
-
-      threadgroup_barrier(mem_flags::mem_threadgroup);
-
-      if (sgN == 0) {
-        MTL_PRAGMA_UNROLL
-        for (uint sgn = 1; sgn < BN; sgn++) {
-          MTL_PRAGMA_UNROLL
-          for (uint tm = 0; tm < TM; tm++) {
-            result_up[tm] += AccumT(tgp_up[sgn * (BLOCK_M + TM) + bm + tm]);
-            if (GATING_SEL > 1) {
-              result_gate[tm] +=
-                  AccumT(tgp_gate[sgn * (BLOCK_M + TM) + bm + tm]);
-            }
-          }
-        }
-      }
->>>>>>> a3597cdb
-    }
-  }
-
-<<<<<<< HEAD
+    }
+  }
+
 #define MOE_PASS_A_KERNEL(DTYPE, DTYPE4, SUFFIX) \
 kernel void moe_experts_decode_pass_a_##SUFFIX( \
     device const DTYPE* X_perm [[buffer(0)]], \
@@ -369,89 +166,6 @@
 MOE_PASS_A_KERNEL(bfloat, bfloat4, bf16)
 MOE_PASS_A_KERNEL(half, half4, f16)
 MOE_PASS_A_KERNEL(float, float4, f32)
-=======
-  // Apply activation and write output (only first thread in simdgroup width)
-  if (simdN == 0 && thrN == 0) {
-    MTL_PRAGMA_UNROLL
-    for (uint tm = 0; tm < TM; tm++) {
-      uint h_idx = h_row + tm;
-      if (h_idx < d_ff) {
-        // Add bias and clip
-        AccumT up_val = result_up[tm] + AccumT(up_biases[bias_base + h_idx]);
-        up_val = AccumT(clamp(float(up_val), up_clip_min, up_clip_max));
-
-        AccumT activated_val;
-        if (GATING_SEL <= 1) {
-          activated_val = (GATING_SEL == 0)
-                              ? AccumT(gelu_approx(float(up_val)))
-                              : AccumT(silu(float(up_val), silu_alpha));
-        } else {
-          AccumT gate_val =
-              result_gate[tm] + AccumT(up_biases[bias_base + d_ff + h_idx]);
-          gate_val =
-              AccumT(clamp(float(gate_val), gate_clip_min, gate_clip_max));
-          AccumT gate_activated =
-              (GATING_SEL == 2) ? AccumT(silu(float(gate_val), silu_alpha))
-                                : AccumT(gelu_approx(float(gate_val)));
-          activated_val = gate_activated * up_val;
-        }
-
-        ulong hidden_idx = (ulong)global_row * (ulong)d_ff + (ulong)h_idx;
-        hidden_out[hidden_idx] = float(activated_val);
-      }
-    }
-  }
-}
-
-#define MOE_PASS_A_KERNEL(DTYPE, SUFFIX)                                       \
-  kernel void moe_experts_decode_pass_a_##SUFFIX(                              \
-      device const DTYPE* X_perm [[buffer(0)]],                                \
-      device const uint* expert_offsets [[buffer(1)]],                         \
-      device const DTYPE* W13_all [[buffer(2)]],                               \
-      device float* hidden_out [[buffer(3)]],                                  \
-      device const DTYPE* up_biases [[buffer(4)]],                             \
-      constant uint& d_model [[buffer(5)]],                                    \
-      constant uint& d_ff [[buffer(6)]],                                       \
-      constant uint& E [[buffer(7)]],                                          \
-      constant float& gate_clip_min [[buffer(8)]],                             \
-      constant float& gate_clip_max [[buffer(9)]],                             \
-      constant float& up_clip_min [[buffer(10)]],                              \
-      constant float& up_clip_max [[buffer(11)]],                              \
-      constant float& silu_alpha [[buffer(12)]],                               \
-      uint3 tgpig [[threadgroup_position_in_grid]],                            \
-      uint simd_gid [[simdgroup_index_in_threadgroup]],                        \
-      uint simd_lid [[thread_index_in_simdgroup]]                              \
-  ) {                                                                          \
-    constexpr uint tgp_mem_size = (BN > 1) ? 2 * BN * (BLOCK_M + TM) : 1;      \
-    threadgroup float tgp_memory[tgp_mem_size];                                \
-                                                                               \
-    moe_experts_decode_pass_a_impl<DTYPE, float>(                              \
-        X_perm,                                                                \
-        expert_offsets,                                                        \
-        W13_all,                                                               \
-        up_biases,                                                             \
-        hidden_out,                                                            \
-        d_model,                                                               \
-        d_ff,                                                                  \
-        E,                                                                     \
-        gate_clip_min,                                                         \
-        gate_clip_max,                                                         \
-        up_clip_min,                                                           \
-        up_clip_max,                                                           \
-        silu_alpha,                                                            \
-        tgpig.y,                                                               \
-        tgpig.z,                                                               \
-        tgpig.x,                                                               \
-        simd_gid,                                                              \
-        simd_lid,                                                              \
-        (BN > 1) ? tgp_memory : nullptr                                        \
-    );                                                                         \
-  }
-
-MOE_PASS_A_KERNEL(bfloat, bf16)
-MOE_PASS_A_KERNEL(half, f16)
-MOE_PASS_A_KERNEL(float, f32)
->>>>>>> a3597cdb
 
 // === Helper kernels for indirect dispatch of Pass A ===
 
@@ -500,7 +214,6 @@
       temp = scratch[idx - offset];
     }
     threadgroup_barrier(mem_flags::mem_threadgroup);
-<<<<<<< HEAD
 
     // Kogge-Stone scan
     uint val = scratch[idx];
@@ -515,11 +228,6 @@
             scratch[idx] = val;
         }
         threadgroup_barrier(mem_flags::mem_threadgroup);
-=======
-    if (idx >= offset && idx < E) {
-      val += temp;
-      scratch[idx] = val;
->>>>>>> a3597cdb
     }
     threadgroup_barrier(mem_flags::mem_threadgroup);
   }
@@ -610,11 +318,7 @@
 }
 
 // Modified Pass A that reads from tile map for indirect dispatch
-<<<<<<< HEAD
 template<typename T, typename T4>
-=======
-template <typename T>
->>>>>>> a3597cdb
 void moe_experts_decode_pass_a_indirect_impl(
     device const T* X_perm,
     device const uint* expert_offsets,
@@ -634,7 +338,6 @@
     uint simd_gid,
     uint simd_lid
 ) {
-<<<<<<< HEAD
     // Read tile descriptor
     const uint h_block_idx = tile_map[tile_idx * 3 + 0];
     const uint expert_idx = tile_map[tile_idx * 3 + 1];
@@ -677,81 +380,6 @@
         up_clip_min, up_clip_max, silu_alpha, \
         tgpig.x, simd_gid, simd_lid); \
 }
-=======
-  // Read tile descriptor
-  const uint h_block_idx = tile_map[tile_idx * 3 + 0];
-  const uint expert_idx = tile_map[tile_idx * 3 + 1];
-  const uint row_in_expert = tile_map[tile_idx * 3 + 2];
-
-  // Call original implementation
-  moe_experts_decode_pass_a_impl<T, float>(
-      X_perm,
-      expert_offsets,
-      W13_all,
-      up_biases,
-      hidden_out,
-      d_model,
-      d_ff,
-      E,
-      gate_clip_min,
-      gate_clip_max,
-      up_clip_min,
-      up_clip_max,
-      silu_alpha,
-      expert_idx,
-      row_in_expert,
-      h_block_idx,
-      simd_gid,
-      simd_lid,
-      tgp_memory
-  );
-}
-
-#define MOE_PASS_A_INDIRECT_KERNEL(DTYPE, SUFFIX)                              \
-  kernel void moe_experts_decode_pass_a_indirect_##SUFFIX(                     \
-      device const DTYPE* X_perm [[buffer(0)]],                                \
-      device const uint* expert_offsets [[buffer(1)]],                         \
-      device const DTYPE* W13_all [[buffer(2)]],                               \
-      device float* hidden_out [[buffer(3)]],                                  \
-      device const DTYPE* up_biases [[buffer(4)]],                             \
-      constant uint& d_model [[buffer(5)]],                                    \
-      constant uint& d_ff [[buffer(6)]],                                       \
-      constant uint& E [[buffer(7)]],                                          \
-      constant float& gate_clip_min [[buffer(8)]],                             \
-      constant float& gate_clip_max [[buffer(9)]],                             \
-      constant float& up_clip_min [[buffer(10)]],                              \
-      constant float& up_clip_max [[buffer(11)]],                              \
-      constant float& silu_alpha [[buffer(12)]],                               \
-      device const uint* tile_map [[buffer(13)]],                              \
-      uint3 tgpig [[threadgroup_position_in_grid]],                            \
-      uint simd_gid [[simdgroup_index_in_threadgroup]],                        \
-      uint simd_lid [[thread_index_in_simdgroup]]                              \
-  ) {                                                                          \
-    constexpr uint tgp_mem_size = (BN > 1) ? 2 * BN * (BLOCK_M + TM) : 1;      \
-    threadgroup float tgp_memory[tgp_mem_size];                                \
-                                                                               \
-    moe_experts_decode_pass_a_indirect_impl<DTYPE>(                            \
-        X_perm,                                                                \
-        expert_offsets,                                                        \
-        W13_all,                                                               \
-        up_biases,                                                             \
-        hidden_out,                                                            \
-        tile_map,                                                              \
-        d_model,                                                               \
-        d_ff,                                                                  \
-        E,                                                                     \
-        gate_clip_min,                                                         \
-        gate_clip_max,                                                         \
-        up_clip_min,                                                           \
-        up_clip_max,                                                           \
-        silu_alpha,                                                            \
-        tgpig.x,                                                               \
-        simd_gid,                                                              \
-        simd_lid,                                                              \
-        (BN > 1) ? tgp_memory : nullptr                                        \
-    );                                                                         \
-  }
->>>>>>> a3597cdb
 
 MOE_PASS_A_INDIRECT_KERNEL(bfloat, bfloat4, bf16)
 MOE_PASS_A_INDIRECT_KERNEL(half, half4, f16)
@@ -777,7 +405,6 @@
     uint simd_gid,
     uint simd_lid
 ) {
-<<<<<<< HEAD
     constexpr uint THREADS_PER_SIMD = 32;
     constexpr uint SIMDGROUPS_PER_TG = 8;
 
@@ -864,113 +491,6 @@
         const ulong out_idx = (ulong)row_idx * (ulong)d_model + (ulong)my_col;
         y_out[out_idx] = T(result);
     }
-=======
-  constexpr uint THREADS_PER_SIMD = 32;
-  constexpr uint SIMDGROUPS_PER_TG = 8;
-
-  const uint row_idx = tgpig.y;
-  if (row_idx >= total_rows)
-    return;
-
-  // Each simdgroup computes one output column
-  const uint my_col = tgpig.x * SIMDGROUPS_PER_TG + simd_gid;
-  if (my_col >= d_model)
-    return;
-
-  const uint expert_idx = row_expert_map[row_idx];
-
-  // Base addresses for this output column
-  const ulong hidden_base = (ulong)row_idx * (ulong)d_ff;
-  const ulong w2_col_base = (ulong)expert_idx * (ulong)d_model * (ulong)d_ff +
-                            (ulong)my_col * (ulong)d_ff;
-
-  // Dual accumulators for ILP: breaks FMA dependency chains
-  AccumT acc0 = AccumT(0.0);
-  AccumT acc1 = AccumT(0.0);
-  AccumT acc = AccumT(0.0);
-
-  // Main loop: stride-32 with vec8 loads for ILP
-  const uint k_iters = d_ff / THREADS_PER_SIMD;
-  const uint k_vec_iters = k_iters / 8;
-
-  MTL_PRAGMA_UNROLL
-  for (uint iter = 0; iter < k_vec_iters; ++iter) {
-    const uint k_base = iter * (8 * THREADS_PER_SIMD) + simd_lid;
-
-    // hidden: stride-32 per lane, already f32 from Pass A
-    const AccumT h0 = hidden[hidden_base + k_base + 0 * THREADS_PER_SIMD];
-    const AccumT h1 = hidden[hidden_base + k_base + 1 * THREADS_PER_SIMD];
-    const AccumT h2 = hidden[hidden_base + k_base + 2 * THREADS_PER_SIMD];
-    const AccumT h3 = hidden[hidden_base + k_base + 3 * THREADS_PER_SIMD];
-    const AccumT h4 = hidden[hidden_base + k_base + 4 * THREADS_PER_SIMD];
-    const AccumT h5 = hidden[hidden_base + k_base + 5 * THREADS_PER_SIMD];
-    const AccumT h6 = hidden[hidden_base + k_base + 6 * THREADS_PER_SIMD];
-    const AccumT h7 = hidden[hidden_base + k_base + 7 * THREADS_PER_SIMD];
-
-    // W2: lane-coalesced
-    const AccumT w0 =
-        AccumT(w2_all[w2_col_base + k_base + 0 * THREADS_PER_SIMD]);
-    const AccumT w1 =
-        AccumT(w2_all[w2_col_base + k_base + 1 * THREADS_PER_SIMD]);
-    const AccumT w2 =
-        AccumT(w2_all[w2_col_base + k_base + 2 * THREADS_PER_SIMD]);
-    const AccumT w3 =
-        AccumT(w2_all[w2_col_base + k_base + 3 * THREADS_PER_SIMD]);
-    const AccumT w4 =
-        AccumT(w2_all[w2_col_base + k_base + 4 * THREADS_PER_SIMD]);
-    const AccumT w5 =
-        AccumT(w2_all[w2_col_base + k_base + 5 * THREADS_PER_SIMD]);
-    const AccumT w6 =
-        AccumT(w2_all[w2_col_base + k_base + 6 * THREADS_PER_SIMD]);
-    const AccumT w7 =
-        AccumT(w2_all[w2_col_base + k_base + 7 * THREADS_PER_SIMD]);
-
-    // dual trees for ILP
-    acc0 = fma(h0, w0, acc0);
-    acc1 = fma(h1, w1, acc1);
-    acc0 = fma(h2, w2, acc0);
-    acc1 = fma(h3, w3, acc1);
-    acc0 = fma(h4, w4, acc0);
-    acc1 = fma(h5, w5, acc1);
-    acc0 = fma(h6, w6, acc0);
-    acc1 = fma(h7, w7, acc1);
-  }
-
-  // fold the vectorized contribution once
-  acc += (acc0 + acc1);
-
-  // Handle remaining full iterations
-  MTL_PRAGMA_UNROLL
-  for (uint iter = k_vec_iters * 8; iter < k_iters; ++iter) {
-    const uint k = iter * THREADS_PER_SIMD + simd_lid;
-    acc =
-        fma(AccumT(hidden[hidden_base + k]),
-            AccumT(w2_all[w2_col_base + k]),
-            acc);
-  }
-
-  // Handle leftover elements (d_ff % 32)
-  const uint leftover_start = k_iters * THREADS_PER_SIMD;
-  if (leftover_start + simd_lid < d_ff) {
-    const uint k = leftover_start + simd_lid;
-    acc =
-        fma(AccumT(hidden[hidden_base + k]),
-            AccumT(w2_all[w2_col_base + k]),
-            acc);
-  }
-
-  // Simdgroup reduction
-  AccumT result = simd_sum(acc);
-
-  // Lane 0 writes result
-  if (simd_lid == 0) {
-    const ulong bias_idx = (ulong)expert_idx * (ulong)d_model + (ulong)my_col;
-    result += AccumT(down_biases[bias_idx]);
-
-    const ulong out_idx = (ulong)row_idx * (ulong)d_model + (ulong)my_col;
-    y_out[out_idx] = T(result);
-  }
->>>>>>> a3597cdb
 }
 
 #define MOE_PASS_B_FUSED_2D_KERNEL(DTYPE, SUFFIX)                              \
