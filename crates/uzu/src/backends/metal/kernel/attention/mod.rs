use std::{collections::HashMap, mem::size_of};

use metal::{
    Buffer as MTLBuffer, ComputeCommandEncoderRef,
    ComputePipelineState as MTLComputePipelineState, FunctionConstantValues,
    MTLCompareFunction, MTLDataType, MTLSize, foreign_types::ForeignType,
};
use mpsgraph::CommandBuffer as MPSCommandBuffer;
use thiserror::Error;

use crate::{
    Array,
    backends::metal::{
        KernelDataType, MTLContext, MTLError,
        forward_pass::{
            ArrayId, ForwardPassState, HashMapId,
            encodable_with_state::{EncodableWithState, EncodingParameters},
        },
        metal_extensions::ComputeEncoderConditional,
    },
};

#[derive(Debug, Clone, Copy)]
pub enum AttentionKernelVariant {
    SinglePass,
    TwoPass,
}

type PipelineKey = (usize, bool);

pub struct AttentionKernelPipelines {
    single_pass: HashMap<PipelineKey, MTLComputePipelineState>,
    two_pass_1: HashMap<PipelineKey, MTLComputePipelineState>,
    two_pass_2: HashMap<usize, MTLComputePipelineState>,
    kv_cache_update: Option<MTLComputePipelineState>,
}

pub struct AttentionKernel {
    pipelines: AttentionKernelPipelines,
}

#[derive(Debug, Error)]
pub enum AttentionError {
    #[error("Metal error: {0}")]
    MetalError(#[from] MTLError),
    #[error("Function not found: {0}")]
    FunctionNotFound(String),
    #[error("Unsupported head dimension: {0}")]
    UnsupportedHeadDim(usize),
}

pub struct AttentionSinglePassArguments<'a> {
    pub queries_buffer: &'a MTLBuffer, // buffer(0)
    pub keys_buffer: &'a MTLBuffer,    // buffer(1)
    pub values_buffer: &'a MTLBuffer,  // buffer(2)
    pub output_buffer: &'a MTLBuffer,  // buffer(3)
    pub gqa_factor: i32,               // buffer(4)
    pub sequence_length: i32,          // buffer(5) - sequence_length
    pub k_head_stride: i32,            // buffer(6)
    pub k_seq_stride: i32,             // buffer(7)
    pub v_head_stride: i32,            // buffer(8)
    pub v_seq_stride: i32,             // buffer(9)
    pub scale: f32,                    // buffer(10)
    pub mask_buffer: Option<&'a MTLBuffer>, // buffer(11/12)
    pub mask_kv_seq_stride: i32,       // buffer(13)
    pub mask_q_seq_stride: i32,        // buffer(14)
    pub mask_head_stride: i32,         // buffer(15)
    pub sinks_buffer: Option<&'a MTLBuffer>, // buffer(16)
    pub num_heads: usize,
    pub suffix_length: usize,
    pub head_dim: usize,
}

pub struct AttentionTwoPassArguments<'a> {
    pub queries_buffer: &'a MTLBuffer,  // buffer(0)
    pub keys_buffer: &'a MTLBuffer,     // buffer(1)
    pub values_buffer: &'a MTLBuffer,   // buffer(2)
    pub partials_buffer: &'a MTLBuffer, // buffer(3) - pass 1 output
    pub sums_buffer: &'a MTLBuffer,     // buffer(4) - pass 1 output
    pub maxs_buffer: &'a MTLBuffer,     // buffer(5) - pass 1 output
    pub output_buffer: &'a MTLBuffer,   // buffer(3) - pass 2 output
    pub gqa_factor: i32,                // buffer(6)
    pub sequence_length: i32,           // buffer(7) - sequence_length
    pub k_head_stride: i32,             // buffer(8)
    pub k_seq_stride: i32,              // buffer(9)
    pub v_head_stride: i32,             // buffer(10)
    pub v_seq_stride: i32,              // buffer(11)
    pub scale: f32,                     // buffer(12)
    pub mask_buffer: Option<&'a MTLBuffer>, // buffer(13/14)
    pub mask_kv_seq_stride: i32,        // buffer(15)
    pub mask_q_seq_stride: i32,         // buffer(16)
    pub mask_head_stride: i32,          // buffer(17)
    pub sinks_buffer: Option<&'a MTLBuffer>, // buffer(18)
    pub num_heads: usize,
    pub suffix_length: usize,
    pub head_dim: usize,
}

pub struct KVCacheUpdateArguments<'a> {
    pub rotated_keys_buffer: &'a MTLBuffer, // buffer(0)
    pub qkv_buffer: &'a MTLBuffer,          // buffer(1)
    pub key_cache_buffer: &'a MTLBuffer,    // buffer(2)
    pub value_cache_buffer: &'a MTLBuffer,  // buffer(3)
    pub num_groups: usize,
    pub num_heads: usize,
    pub head_dim: usize,
    pub suffix_length: usize,
    pub segment_prefix_length: usize,
    pub max_sequence_length: usize,
}

fn make_function_constants(has_sinks_value: bool) -> FunctionConstantValues {
    let function_constants = FunctionConstantValues::new();

    let has_mask_value = true;
    let query_transposed_value = false;
    let do_causal_value = false;
    let bool_mask_value = false;
    let float_mask_value = true;

    function_constants.set_constant_value_at_index(
        &has_mask_value as *const bool as *const std::ffi::c_void,
        MTLDataType::Bool,
        20,
    ); // has_mask
    function_constants.set_constant_value_at_index(
        &query_transposed_value as *const bool as *const std::ffi::c_void,
        MTLDataType::Bool,
        21,
    ); // query_transposed
    function_constants.set_constant_value_at_index(
        &do_causal_value as *const bool as *const std::ffi::c_void,
        MTLDataType::Bool,
        22,
    ); // do_causal
    function_constants.set_constant_value_at_index(
        &bool_mask_value as *const bool as *const std::ffi::c_void,
        MTLDataType::Bool,
        23,
    ); // bool_mask
    function_constants.set_constant_value_at_index(
        &float_mask_value as *const bool as *const std::ffi::c_void,
        MTLDataType::Bool,
        24,
    ); // float_mask
    function_constants.set_constant_value_at_index(
        &has_sinks_value as *const bool as *const std::ffi::c_void,
        MTLDataType::Bool,
        25,
    ); // has_sinks

    function_constants
}

impl AttentionKernel {
    pub fn new(
        context: &MTLContext,
        data_type: KernelDataType,
    ) -> Result<Self, AttentionError> {
        let data_suffix = data_type.function_name_suffix();

        let supported_head_dims = [64, 128, 256];
        let mut single_pass = HashMap::new();
        let mut two_pass_1 = HashMap::new();
        let mut two_pass_2 = HashMap::new();

        // Pre-generate all supported variants for both sink configurations
        for &has_sinks_value in &[false, true] {
            let function_constants = make_function_constants(has_sinks_value);

            for &head_dim in &supported_head_dims {
                let single_pass_name = format!(
                    "attention_single_pass_{}_{}",
                    data_suffix, head_dim
                );
                let single_pass_key =
                    format!("{}_sinks_{}", single_pass_name, has_sinks_value);
                if let Ok((pipeline, _)) = context
                    .compute_pipeline_state_with_reflection_cached(
                        &single_pass_key,
                        &single_pass_name,
                        Some(&function_constants),
                    )
                {
                    single_pass.insert((head_dim, has_sinks_value), pipeline);
                }

                let two_pass_1_name =
                    format!("attention_2pass_1_{}_{}", data_suffix, head_dim);
                let two_pass_1_key =
                    format!("{}_sinks_{}", two_pass_1_name, has_sinks_value);
                if let Ok((pipeline, _)) = context
                    .compute_pipeline_state_with_reflection_cached(
                        &two_pass_1_key,
                        &two_pass_1_name,
                        Some(&function_constants),
                    )
                {
                    two_pass_1.insert((head_dim, has_sinks_value), pipeline);
                }

                if !two_pass_2.contains_key(&head_dim) {
                    let two_pass_2_name = format!(
                        "attention_2pass_2_{}_{}",
                        data_suffix, head_dim
                    );
                    let two_pass_2_key = format!(
                        "{}_sinks_{}",
                        two_pass_2_name, has_sinks_value
                    );
                    if let Ok((pipeline, _)) = context
                        .compute_pipeline_state_with_reflection_cached(
                            &two_pass_2_key,
                            &two_pass_2_name,
                            Some(&function_constants),
                        )
                    {
                        two_pass_2.insert(head_dim, pipeline);
                    }
                }
            }
        }

        let kv_cache_update = context
            .compute_pipeline_state_with_reflection(
                &format!("update_kv_cache_{}", data_suffix),
                None,
            )
            .map(|(pipeline, _)| pipeline)
            .ok();

        Ok(Self {
            pipelines: AttentionKernelPipelines {
                single_pass,
                two_pass_1,
                two_pass_2,
                kv_cache_update,
            },
        })
    }

    pub fn supports_single_pass(
        &self,
        head_dim: usize,
    ) -> bool {
        self.pipelines.single_pass.contains_key(&(head_dim, false))
    }

    pub fn supports_two_pass(
        &self,
        head_dim: usize,
    ) -> bool {
        self.pipelines.two_pass_1.contains_key(&(head_dim, false))
            && self.pipelines.two_pass_2.contains_key(&head_dim)
    }

    pub fn choose_variant(
        &self,
        sequence_length: usize,
        head_dim: usize,
    ) -> AttentionKernelVariant {
        if self.supports_two_pass(head_dim) && sequence_length > 1024 {
            AttentionKernelVariant::TwoPass
        } else {
            AttentionKernelVariant::SinglePass
        }
    }

    pub fn encode_single_pass(
        &self,
        compute_encoder: &ComputeCommandEncoderRef,
        args: AttentionSinglePassArguments,
    ) -> Result<(), AttentionError> {
        let has_sinks = args.sinks_buffer.is_some();
        let pipeline = self
            .pipelines
            .single_pass
            .get(&(args.head_dim, has_sinks))
            .ok_or_else(|| AttentionError::UnsupportedHeadDim(args.head_dim))?;

        compute_encoder.set_compute_pipeline_state(pipeline);

        compute_encoder.set_buffer(0, Some(args.queries_buffer), 0);
        compute_encoder.set_buffer(1, Some(args.keys_buffer), 0);
        compute_encoder.set_buffer(2, Some(args.values_buffer), 0);
        compute_encoder.set_buffer(3, Some(args.output_buffer), 0);

        compute_encoder.set_bytes(
            4,
            size_of::<i32>() as u64,
            &args.gqa_factor as *const i32 as *const _,
        );
        compute_encoder.set_bytes(
            5,
            size_of::<i32>() as u64,
            &args.sequence_length as *const i32 as *const _,
        );
        compute_encoder.set_bytes(
            6,
            size_of::<i32>() as u64,
            &args.k_head_stride as *const i32 as *const _,
        );
        compute_encoder.set_bytes(
            7,
            size_of::<i32>() as u64,
            &args.k_seq_stride as *const i32 as *const _,
        );
        compute_encoder.set_bytes(
            8,
            size_of::<i32>() as u64,
            &args.v_head_stride as *const i32 as *const _,
        );
        compute_encoder.set_bytes(
            9,
            size_of::<i32>() as u64,
            &args.v_seq_stride as *const i32 as *const _,
        );
        compute_encoder.set_bytes(
            10,
            size_of::<f32>() as u64,
            &args.scale as *const f32 as *const _,
        );

        if let Some(mask_buffer) = args.mask_buffer {
            compute_encoder.set_buffer(12, Some(mask_buffer), 0); // float_mask
            compute_encoder.set_bytes(
                13,
                size_of::<i32>() as u64,
                &args.mask_kv_seq_stride as *const i32 as *const _,
            );
            compute_encoder.set_bytes(
                14,
                size_of::<i32>() as u64,
                &args.mask_q_seq_stride as *const i32 as *const _,
            );
            compute_encoder.set_bytes(
                15,
                size_of::<i32>() as u64,
                &args.mask_head_stride as *const i32 as *const _,
            );
        }

        if let Some(sinks_buffer) = args.sinks_buffer {
            compute_encoder.set_buffer(16, Some(sinks_buffer), 0);
        }

        let threads_per_threadgroup = MTLSize {
            width: 32 * 32, // sequence_block_size * head_block_size
            height: 1,
            depth: 1,
        };

        let threadgroups_per_grid = MTLSize {
            width: args.num_heads as u64,
            height: args.suffix_length as u64,
            depth: 1,
        };

        compute_encoder.dispatch_thread_groups(
            threadgroups_per_grid,
            threads_per_threadgroup,
        );
        Ok(())
    }

    pub fn encode_two_pass(
        &self,
        compute_encoder: &ComputeCommandEncoderRef,
        args: AttentionTwoPassArguments,
    ) -> Result<(), AttentionError> {
        let has_sinks = args.sinks_buffer.is_some();
        let pass1_pipeline = self
            .pipelines
            .two_pass_1
            .get(&(args.head_dim, has_sinks))
            .ok_or_else(|| AttentionError::UnsupportedHeadDim(args.head_dim))?;

        let pass2_pipeline =
            self.pipelines.two_pass_2.get(&args.head_dim).ok_or_else(|| {
                AttentionError::UnsupportedHeadDim(args.head_dim)
            })?;

        compute_encoder.set_compute_pipeline_state(pass1_pipeline);

        compute_encoder.set_buffer(0, Some(args.queries_buffer), 0);
        compute_encoder.set_buffer(1, Some(args.keys_buffer), 0);
        compute_encoder.set_buffer(2, Some(args.values_buffer), 0);
        compute_encoder.set_buffer(3, Some(args.partials_buffer), 0);
        compute_encoder.set_buffer(4, Some(args.sums_buffer), 0);
        compute_encoder.set_buffer(5, Some(args.maxs_buffer), 0);

        compute_encoder.set_bytes(
            6,
            size_of::<i32>() as u64,
            &args.gqa_factor as *const i32 as *const _,
        );
        compute_encoder.set_bytes(
            7,
            size_of::<i32>() as u64,
            &args.sequence_length as *const i32 as *const _,
        );
        compute_encoder.set_bytes(
            8,
            size_of::<i32>() as u64,
            &args.k_head_stride as *const i32 as *const _,
        );
        compute_encoder.set_bytes(
            9,
            size_of::<i32>() as u64,
            &args.k_seq_stride as *const i32 as *const _,
        );
        compute_encoder.set_bytes(
            10,
            size_of::<i32>() as u64,
            &args.v_head_stride as *const i32 as *const _,
        );
        compute_encoder.set_bytes(
            11,
            size_of::<i32>() as u64,
            &args.v_seq_stride as *const i32 as *const _,
        );
        compute_encoder.set_bytes(
            12,
            size_of::<f32>() as u64,
            &args.scale as *const f32 as *const _,
        );

        // Set mask buffer if present
        if let Some(mask_buffer) = args.mask_buffer {
            compute_encoder.set_buffer(14, Some(mask_buffer), 0); // float_mask
            compute_encoder.set_bytes(
                15,
                size_of::<i32>() as u64,
                &args.mask_kv_seq_stride as *const i32 as *const _,
            );
            compute_encoder.set_bytes(
                16,
                size_of::<i32>() as u64,
                &args.mask_q_seq_stride as *const i32 as *const _,
            );
            compute_encoder.set_bytes(
                17,
                size_of::<i32>() as u64,
                &args.mask_head_stride as *const i32 as *const _,
            );
        }

        if let Some(sinks_buffer) = args.sinks_buffer {
            compute_encoder.set_buffer(18, Some(sinks_buffer), 0);
        }

        let total_blocks_count = 32u64;
        let pass1_threads_per_threadgroup = MTLSize {
            width: 8 * 32, // sequence_block_size * head_block_size
            height: 1,
            depth: 1,
        };
        let pass1_threadgroups_per_grid = MTLSize {
            width: args.num_heads as u64,
            height: args.suffix_length as u64,
            depth: total_blocks_count,
        };

        compute_encoder.dispatch_thread_groups(
            pass1_threadgroups_per_grid,
            pass1_threads_per_threadgroup,
        );

        compute_encoder.set_compute_pipeline_state(pass2_pipeline);

        compute_encoder.set_buffer(0, Some(args.partials_buffer), 0);
        compute_encoder.set_buffer(1, Some(args.sums_buffer), 0);
        compute_encoder.set_buffer(2, Some(args.maxs_buffer), 0);
        compute_encoder.set_buffer(3, Some(args.output_buffer), 0);

        let pass2_threads_per_threadgroup = MTLSize {
            width: 32 * 32,
            height: 1,
            depth: 1,
        };
        let pass2_threadgroups_per_grid = MTLSize {
            width: args.num_heads as u64,
            height: args.suffix_length as u64,
            depth: 1,
        };

        compute_encoder.dispatch_thread_groups(
            pass2_threadgroups_per_grid,
            pass2_threads_per_threadgroup,
        );

        Ok(())
    }

    pub fn encode_kv_cache_update(
        &self,
        compute_encoder: &ComputeCommandEncoderRef,
        args: KVCacheUpdateArguments,
    ) -> Result<(), AttentionError> {
        let pipeline =
            self.pipelines.kv_cache_update.as_ref().ok_or_else(|| {
                AttentionError::FunctionNotFound(
                    "KV cache update kernel".to_string(),
                )
            })?;

        compute_encoder.set_compute_pipeline_state(pipeline);

        // Set buffers
        compute_encoder.set_buffer(0, Some(args.rotated_keys_buffer), 0);
        compute_encoder.set_buffer(1, Some(args.qkv_buffer), 0);
        compute_encoder.set_buffer(2, Some(args.key_cache_buffer), 0);
        compute_encoder.set_buffer(3, Some(args.value_cache_buffer), 0);

        // Set constants
        compute_encoder.set_bytes(
            4,
            size_of::<i32>() as u64,
            &(args.num_groups as i32) as *const i32 as *const _,
        );
        compute_encoder.set_bytes(
            5,
            size_of::<i32>() as u64,
            &(args.num_heads as i32) as *const i32 as *const _,
        );
        compute_encoder.set_bytes(
            6,
            size_of::<i32>() as u64,
            &(args.head_dim as i32) as *const i32 as *const _,
        );
        compute_encoder.set_bytes(
            7,
            size_of::<i32>() as u64,
            &(args.suffix_length as i32) as *const i32 as *const _,
        );
        compute_encoder.set_bytes(
            8,
            size_of::<i32>() as u64,
            &(args.segment_prefix_length as i32) as *const i32 as *const _,
        );
        compute_encoder.set_bytes(
            9,
            size_of::<i32>() as u64,
            &(args.max_sequence_length as i32) as *const i32 as *const _,
        );

        let threads_per_grid = MTLSize {
            width: args.num_groups as u64,
            height: args.suffix_length as u64,
            depth: args.head_dim as u64,
        };

        compute_encoder.dispatch_threads(
            threads_per_grid,
            MTLSize {
                width: 1,
                height: 1,
                depth: 1,
            },
        );
        Ok(())
    }
}

pub struct AttentionKernelEncodable {
    kernel: AttentionKernel,
    layer_index: usize,
    attention_scale: Option<f32>,
    has_sinks: bool,
}

impl AttentionKernelEncodable {
    pub fn new(
        context: &MTLContext,
        data_type: KernelDataType,
        layer_index: usize,
        attention_scale: Option<f32>,
        has_sinks: bool,
    ) -> Result<Self, AttentionError> {
        let kernel = AttentionKernel::new(context, data_type)?;
        Ok(Self {
            kernel,
            layer_index,
            attention_scale,
            has_sinks,
        })
    }
}

impl EncodableWithState for AttentionKernelEncodable {
    fn encode(
        &self,
        state: &mut ForwardPassState,
        command_buffer: &MPSCommandBuffer,
        parameters: &EncodingParameters,
    ) {
        let mtl_command_buffer =
            command_buffer.root_command_buffer().to_owned();
        let compute_encoder = mtl_command_buffer.new_compute_command_encoder();

        self.encode_with_encoder_impl(state, compute_encoder, parameters);

        compute_encoder.end_encoding();

        if parameters.wait_until_completed {
            command_buffer.commit_and_continue();
            mtl_command_buffer.wait_until_completed();
        }
    }

    fn supports_shared_encoder(&self) -> bool {
        true
    }

    fn encode_with_shared_encoder(
        &self,
        state: &mut ForwardPassState,
        encoder: &ComputeCommandEncoderRef,
        parameters: &EncodingParameters,
    ) {
        self.encode_with_encoder_impl(state, encoder, parameters);
    }
}

impl AttentionKernelEncodable {
    fn encode_with_encoder_impl(
        &self,
        state: &mut ForwardPassState,
        encoder: &ComputeCommandEncoderRef,
        parameters: &EncodingParameters,
    ) {
        let (
            suffix_length,
            num_heads,
            head_dim,
            num_groups,
            max_sequence_length,
        ) = {
            let qkv_binding = state.arrays(&[ArrayId::QKV]);
            let qkv_array = qkv_binding[0].borrow();
            let suffix_length = qkv_array.shape()[0];

            let queries_binding = state.arrays(&[ArrayId::RotatedQueries]);
            let queries_array = queries_binding[0].borrow();
            let num_heads = queries_array.shape()[0];
            let head_dim = queries_array.shape()[2];

            let keys_binding = state.arrays(&[ArrayId::RotatedKeys]);
            let keys_array = keys_binding[0].borrow();
            let num_groups = keys_array.shape()[0];

            let key_cache_binding =
                state.arrays(&[ArrayId::Keys(self.layer_index)]);
            let key_cache_array = key_cache_binding[0].borrow();
            let max_sequence_length = key_cache_array.shape()[1];

            (
                suffix_length,
                num_heads,
                head_dim,
                num_groups,
                max_sequence_length,
            )
        };

        let (segment_prefix_length, window_length) = {
            let cache = state.cache_layers.borrow();
            let layer = cache.data[self.layer_index]
                .as_transformer()
                .expect("Attention kernel expects transformer layer state");
            (
                layer.projected_segment_prefix_length(
                    parameters.projection_step.unwrap_or(0),
                ),
                layer.window_length(),
            )
        };

        let sequence_length = segment_prefix_length + suffix_length;

        let gqa_factor = num_heads / num_groups;
        let scale =
            self.attention_scale.unwrap_or(1.0f32 / (head_dim as f32).sqrt());

        let variant = self.kernel.choose_variant(sequence_length, head_dim);

        let rotated_queries_binding = state.arrays(&[ArrayId::RotatedQueries]);
        let rotated_keys_binding = state.arrays(&[ArrayId::RotatedKeys]);
        let qkv_binding = state.arrays(&[ArrayId::QKV]);
        let key_cache_binding =
            state.arrays(&[ArrayId::Keys(self.layer_index)]);
        let value_cache_binding =
            state.arrays(&[ArrayId::Values(self.layer_index)]);
        let attention_bias_binding =
            state.hashmaps(&[HashMapId::AttentionBias]);
        let attention_output_binding =
            state.arrays(&[ArrayId::AttentionOutput]);

        let attention_bias_map = attention_bias_binding[0].clone();
        let mask_kv_seq_stride = 1;
        let mask_q_seq_stride = sequence_length as i32;
        let mask_head_stride = 0;
        let sinks_binding = if self.has_sinks {
            Some(state.arrays(&[ArrayId::AttentionSinks(self.layer_index)]))
        } else {
            None
        };

        let mut rotated_keys_array = rotated_keys_binding[0].borrow_mut();
        let rotated_keys_buffer = unsafe { rotated_keys_array.mtl_buffer() };

        let mut qkv_array = qkv_binding[0].borrow_mut();
        let qkv_buffer = unsafe { qkv_array.mtl_buffer() };

        let mut key_cache_array = key_cache_binding[0].borrow_mut();
        let key_cache_buffer = unsafe { key_cache_array.mtl_buffer() };

        let mut value_cache_array = value_cache_binding[0].borrow_mut();
        let value_cache_buffer = unsafe { value_cache_array.mtl_buffer() };

        let mut queries_array = rotated_queries_binding[0].borrow_mut();
        let queries_buffer = unsafe { queries_array.mtl_buffer() };

        let mut attention_output_array =
            attention_output_binding[0].borrow_mut();
        let attention_output_buffer =
            unsafe { attention_output_array.mtl_buffer() };

        let attention_bias_buffer = attention_bias_map
            .get(&window_length)
            .map(|array| {
                let mut array_ref = array.borrow_mut();
                unsafe { array_ref.mtl_buffer().clone() }
            })
            .unwrap_or_else(|| {
                panic!(
                    "Attention bias buffer not found for window length {:?}",
                    window_length
                );
            });

        let partials_binding = state.arrays(&[ArrayId::AttentionPartials]);
        let sums_binding = state.arrays(&[ArrayId::AttentionSums]);
        let maxs_binding = state.arrays(&[ArrayId::AttentionMaxs]);

        let mut partials_array = partials_binding[0].borrow_mut();
        let partials_buffer = unsafe { partials_array.mtl_buffer() };

        let mut sums_array = sums_binding[0].borrow_mut();
        let sums_buffer = unsafe { sums_array.mtl_buffer() };

        let mut maxs_array = maxs_binding[0].borrow_mut();
        let maxs_buffer = unsafe { maxs_array.mtl_buffer() };

        let sinks_buffer = sinks_binding.as_ref().map(|binding| unsafe {
            binding[0].borrow_mut().mtl_buffer().clone()
        });

<<<<<<< HEAD
=======
        let mtl_command_buffer =
            command_buffer.root_command_buffer().to_owned();

        let compute_encoder = mtl_command_buffer.new_compute_command_encoder();

        if let Some(predicate) = parameters.predicate {
            unsafe {
                compute_encoder.encode_start_if(
                    &predicate.as_ref(),
                    0,
                    MTLCompareFunction::NotEqual,
                    0,
                );
            }
        }

>>>>>>> be7397d6
        if let Err(e) = self.kernel.encode_kv_cache_update(
            encoder,
            KVCacheUpdateArguments {
                rotated_keys_buffer: &rotated_keys_buffer,
                qkv_buffer: &qkv_buffer,
                key_cache_buffer: &key_cache_buffer,
                value_cache_buffer: &value_cache_buffer,
                num_groups,
                num_heads,
                head_dim,
                suffix_length,
                segment_prefix_length,
                max_sequence_length,
            },
        ) {
            eprintln!("Failed to encode KV cache update: {:?}", e);
<<<<<<< HEAD
=======
            if let Some(_) = parameters.predicate {
                unsafe {
                    compute_encoder.encode_end_if();
                }
            }
            compute_encoder.end_encoding();
>>>>>>> be7397d6
            return;
        }

        let k_head_stride = (max_sequence_length * head_dim) as i32;
        let k_seq_stride = head_dim as i32;
        let v_head_stride = (max_sequence_length * head_dim) as i32;
        let v_seq_stride = head_dim as i32;

        match variant {
            AttentionKernelVariant::SinglePass => {
                if let Err(e) = self.kernel.encode_single_pass(
                    encoder,
                    AttentionSinglePassArguments {
                        queries_buffer: &queries_buffer,
                        keys_buffer: &key_cache_buffer,
                        values_buffer: &value_cache_buffer,
                        output_buffer: &attention_output_buffer,
                        gqa_factor: gqa_factor as i32,
                        sequence_length: sequence_length as i32,
                        k_head_stride,
                        k_seq_stride,
                        v_head_stride,
                        v_seq_stride,
                        scale,
                        mask_buffer: Some(&attention_bias_buffer),
                        mask_kv_seq_stride,
                        mask_q_seq_stride,
                        mask_head_stride,
                        sinks_buffer: sinks_buffer.as_ref(),
                        num_heads,
                        suffix_length,
                        head_dim,
                    },
                ) {
                    eprintln!(
                        "Failed to encode single-pass attention: {:?}",
                        e
                    );
                }
            },
            AttentionKernelVariant::TwoPass => {
                if let Err(e) = self.kernel.encode_two_pass(
                    encoder,
                    AttentionTwoPassArguments {
                        queries_buffer: &queries_buffer,
                        keys_buffer: &key_cache_buffer,
                        values_buffer: &value_cache_buffer,
                        partials_buffer: &partials_buffer,
                        sums_buffer: &sums_buffer,
                        maxs_buffer: &maxs_buffer,
                        output_buffer: &attention_output_buffer,
                        gqa_factor: gqa_factor as i32,
                        sequence_length: sequence_length as i32,
                        k_head_stride,
                        k_seq_stride,
                        v_head_stride,
                        v_seq_stride,
                        scale,
                        mask_buffer: Some(&attention_bias_buffer),
                        mask_kv_seq_stride,
                        mask_q_seq_stride,
                        mask_head_stride,
                        sinks_buffer: sinks_buffer.as_ref(),
                        num_heads,
                        suffix_length,
                        head_dim,
                    },
                ) {
                    eprintln!("Failed to encode two-pass attention: {:?}", e);
                }
            },
        }
<<<<<<< HEAD
=======

        if let Some(_) = parameters.predicate {
            unsafe {
                compute_encoder.encode_end_if();
            }
        }

        compute_encoder.end_encoding();

        if parameters.wait_until_completed {
            command_buffer.commit_and_continue();
            mtl_command_buffer.wait_until_completed();
        }
>>>>>>> be7397d6
    }
}<|MERGE_RESOLUTION|>--- conflicted
+++ resolved
@@ -3,7 +3,7 @@
 use metal::{
     Buffer as MTLBuffer, ComputeCommandEncoderRef,
     ComputePipelineState as MTLComputePipelineState, FunctionConstantValues,
-    MTLCompareFunction, MTLDataType, MTLSize, foreign_types::ForeignType,
+    MTLDataType, MTLSize,
 };
 use mpsgraph::CommandBuffer as MPSCommandBuffer;
 use thiserror::Error;
@@ -598,7 +598,17 @@
             command_buffer.root_command_buffer().to_owned();
         let compute_encoder = mtl_command_buffer.new_compute_command_encoder();
 
-        self.encode_with_encoder_impl(state, compute_encoder, parameters);
+        compute_encoder.condition(
+            parameters.predicate_ref(),
+            || {
+                self.encode_with_encoder_impl(
+                    state,
+                    compute_encoder,
+                    parameters,
+                );
+            },
+            None::<fn()>,
+        );
 
         compute_encoder.end_encoding();
 
@@ -756,25 +766,6 @@
             binding[0].borrow_mut().mtl_buffer().clone()
         });
 
-<<<<<<< HEAD
-=======
-        let mtl_command_buffer =
-            command_buffer.root_command_buffer().to_owned();
-
-        let compute_encoder = mtl_command_buffer.new_compute_command_encoder();
-
-        if let Some(predicate) = parameters.predicate {
-            unsafe {
-                compute_encoder.encode_start_if(
-                    &predicate.as_ref(),
-                    0,
-                    MTLCompareFunction::NotEqual,
-                    0,
-                );
-            }
-        }
-
->>>>>>> be7397d6
         if let Err(e) = self.kernel.encode_kv_cache_update(
             encoder,
             KVCacheUpdateArguments {
@@ -791,15 +782,6 @@
             },
         ) {
             eprintln!("Failed to encode KV cache update: {:?}", e);
-<<<<<<< HEAD
-=======
-            if let Some(_) = parameters.predicate {
-                unsafe {
-                    compute_encoder.encode_end_if();
-                }
-            }
-            compute_encoder.end_encoding();
->>>>>>> be7397d6
             return;
         }
 
@@ -872,21 +854,5 @@
                 }
             },
         }
-<<<<<<< HEAD
-=======
-
-        if let Some(_) = parameters.predicate {
-            unsafe {
-                compute_encoder.encode_end_if();
-            }
-        }
-
-        compute_encoder.end_encoding();
-
-        if parameters.wait_until_completed {
-            command_buffer.commit_and_continue();
-            mtl_command_buffer.wait_until_completed();
-        }
->>>>>>> be7397d6
     }
 }