--- conflicted
+++ resolved
@@ -2,8 +2,7 @@
 
 use metal::{
     Buffer as MTLBuffer, ComputeCommandEncoderRef,
-    ComputePipelineState as MTLComputePipelineState, MTLCompareFunction,
-    MTLSize, foreign_types::ForeignType,
+    ComputePipelineState as MTLComputePipelineState, MTLSize,
 };
 use mpsgraph::CommandBuffer;
 
@@ -84,7 +83,7 @@
         &self,
         encoder: &ComputeCommandEncoderRef,
         args: QuantizedEmbeddingLookupArguments,
-    ) -> Result<(), QuantizedEmbeddingError> {
+    ) {
         encoder.set_compute_pipeline_state(&self.pipeline);
 
         // Set buffers
@@ -126,8 +125,6 @@
             MTLSize::new(threadgroups, 1, 1),
             MTLSize::new(threads_per_threadgroup, 1, 1),
         );
-
-        Ok(())
     }
 }
 
@@ -330,23 +327,6 @@
         let token_ids_buffer = unsafe { token_ids_array_mut.mtl_buffer() };
         let output_buffer = unsafe { output_array_mut.mtl_buffer() };
 
-<<<<<<< HEAD
-=======
-        let root_command_buffer = command_buffer.root_command_buffer();
-        let encoder = root_command_buffer.new_compute_command_encoder();
-
-        if let Some(predicate) = parameters.predicate {
-            unsafe {
-                encoder.encode_start_if(
-                    &predicate.as_ref(),
-                    0,
-                    MTLCompareFunction::NotEqual,
-                    0,
-                );
-            }
-        }
-
->>>>>>> be7397d6
         let args = QuantizedEmbeddingLookupArguments {
             token_ids_buffer,
             weights_buffer: &self.weights_buffer,
@@ -359,27 +339,7 @@
             group_size: self.group_size,
         };
 
-        self.kernel
-            .encode(encoder, args)
-            .expect("Failed to encode quantized embedding lookup kernel");
-<<<<<<< HEAD
-=======
-
-        if let Some(_) = parameters.predicate {
-            unsafe {
-                encoder.encode_end_if();
-            }
-        }
-
-        encoder.end_encoding();
-
-        if parameters.wait_until_completed {
-            let mtl_command_buffer =
-                command_buffer.root_command_buffer().to_owned();
-            command_buffer.commit_and_continue();
-            mtl_command_buffer.wait_until_completed();
-        }
->>>>>>> be7397d6
+        self.kernel.encode(encoder, args);
     }
 }
 
@@ -553,7 +513,13 @@
         let root_command_buffer = command_buffer.root_command_buffer();
         let encoder = root_command_buffer.new_compute_command_encoder();
 
-        self.encode_impl(state, encoder);
+        encoder.condition(
+            parameters.predicate_ref(),
+            || {
+                self.encode_impl(state, encoder);
+            },
+            None::<fn()>,
+        );
 
         encoder.end_encoding();
 
@@ -593,23 +559,6 @@
         let input_buffer = unsafe { input_array_mut.mtl_buffer() };
         let output_buffer = unsafe { output_array_mut.mtl_buffer() };
 
-<<<<<<< HEAD
-=======
-        let root_command_buffer = command_buffer.root_command_buffer();
-        let encoder = root_command_buffer.new_compute_command_encoder();
-
-        if let Some(predicate) = parameters.predicate {
-            unsafe {
-                encoder.encode_start_if(
-                    &predicate.as_ref(),
-                    0,
-                    MTLCompareFunction::NotEqual,
-                    0,
-                );
-            }
-        }
-
->>>>>>> be7397d6
         // For transposed matmul: input @ weights.T
         // where weights is [vocab_size, model_dim]
         use super::super::kernel::quant_matmul::{
@@ -631,23 +580,5 @@
         self.kernel
             .encode(encoder, args)
             .expect("Failed to encode quantized embedding readout kernel");
-<<<<<<< HEAD
-=======
-
-        if let Some(_) = parameters.predicate {
-            unsafe {
-                encoder.encode_end_if();
-            }
-        }
-
-        encoder.end_encoding();
-
-        if parameters.wait_until_completed {
-            let mtl_command_buffer =
-                command_buffer.root_command_buffer().to_owned();
-            command_buffer.commit_and_continue();
-            mtl_command_buffer.wait_until_completed();
-        }
->>>>>>> be7397d6
     }
 }