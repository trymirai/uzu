--- conflicted
+++ resolved
@@ -2,13 +2,7 @@
 
 use std::rc::Rc;
 
-<<<<<<< HEAD
-use metal::ComputeCommandEncoderRef;
-use metal::Buffer as MTLBuffer;
-use mpsgraph::CommandBuffer as MPSCommandBuffer;
-=======
-use metal::{Buffer as MTLBuffer, CommandBufferRef};
->>>>>>> f17016d1
+use metal::{Buffer as MTLBuffer, CommandBufferRef, ComputeCommandEncoderRef};
 
 use super::super::{EncodableBlock, EncodingParameters};
 use crate::{
@@ -101,15 +95,13 @@
         command_buffer: &CommandBufferRef,
         parameters: &EncodingParameters,
     ) {
-        let mtl_command_buffer =
-            command_buffer.root_command_buffer().to_owned();
-        let compute_encoder = mtl_command_buffer.new_compute_command_encoder();
+        let compute_encoder = command_buffer.new_compute_command_encoder();
         self.encode_with_shared_encoder(state, &compute_encoder, parameters);
         compute_encoder.end_encoding();
 
         if parameters.wait_until_completed {
-            command_buffer.commit_and_continue();
-            mtl_command_buffer.wait_until_completed();
+            command_buffer.commit();
+            command_buffer.wait_until_completed();
         }
     }
 
@@ -140,11 +132,6 @@
         let batch_size = input_shape[0] as i32;
         let model_dim = input_shape[1] as i32;
 
-<<<<<<< HEAD
-=======
-        let compute_encoder = command_buffer.new_compute_command_encoder();
-
->>>>>>> f17016d1
         if let Err(e) = self.kernel.encode(
             compute_encoder,
             RMSNormArguments {
@@ -159,15 +146,5 @@
         ) {
             eprintln!("Failed to encode RMS norm kernel: {:?}", e);
         }
-<<<<<<< HEAD
-=======
-
-        compute_encoder.end_encoding();
-
-        if parameters.wait_until_completed {
-            command_buffer.commit();
-            command_buffer.wait_until_completed();
-        }
->>>>>>> f17016d1
     }
 }