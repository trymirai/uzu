//! QK Normalization encodable.

use std::rc::Rc;

<<<<<<< HEAD
use metal::ComputeCommandEncoderRef;
use metal::Buffer as MTLBuffer;
use mpsgraph::CommandBuffer as MPSCommandBuffer;
=======
use metal::{Buffer as MTLBuffer, CommandBufferRef};
>>>>>>> f17016d1

use super::super::{EncodableBlock, EncodingParameters};
use crate::{
    Array, DataType,
    backends::metal::{
        MTLContext, MTLError,
        forward_pass::{ArrayId, ForwardPassState},
        kernel::rms_norm::{
            QKNormArguments, QKNormTarget, RMSNormError, RMSNormKernel,
            RMSNormKernelType,
        },
    },
    config::{NormalizationConfig, UpcastMode},
    parameters::ParameterTree,
};

pub struct QKNorm {
    query_kernel: Option<RMSNormKernel>,
    key_kernel: Option<RMSNormKernel>,
    query_config: Option<NormalizationConfig>,
    key_config: Option<NormalizationConfig>,
    qkv_array_id: ArrayId,
    query_scales_buffer: Option<MTLBuffer>,
    key_scales_buffer: Option<MTLBuffer>,
    num_q_heads: usize,
    num_kv_heads: usize,
    head_dim: usize,
}

impl QKNorm {
    pub fn new(
        context: &MTLContext,
        intermediate_data_type: DataType,
        query_config: Option<NormalizationConfig>,
        key_config: Option<NormalizationConfig>,
        qkv_array_id: ArrayId,
        parameter_tree: &ParameterTree<Rc<MTLContext>>,
        num_q_heads: usize,
        num_kv_heads: usize,
        head_dim: usize,
    ) -> Result<Self, RMSNormError> {
        let mut query_kernel = None;
        let mut key_kernel = None;
        let mut query_scales_buffer = None;
        let mut key_scales_buffer = None;

        // Setup query normalization if configured
        if let Some(ref q_config) = query_config {
            let scales_param =
                parameter_tree.leaf("query_norm.scales").map_err(|e| {
                    RMSNormError::MetalError(MTLError::Library(
                        crate::backends::metal::error::LibraryError::Custom(
                            format!("Failed to load query scales: {:?}", e),
                        ),
                    ))
                })?;

            let scales_data = scales_param.buffer();
            let scales_buffer = context.device.new_buffer_with_data(
                scales_data.as_ptr() as *const _,
                scales_data.len() as u64,
                metal::MTLResourceOptions::StorageModeShared,
            );

            let accumulation_data_type: DataType =
                q_config.accumulation_precision.into();
            let scale_data_type: DataType = q_config.scale_precision.into();

            let (input_type, scales_type, output_type) = match q_config
                .upcast_mode
            {
                UpcastMode::OnlyNormalization => {
                    (intermediate_data_type, scale_data_type, scale_data_type)
                },
                UpcastMode::FullLayer => {
                    (intermediate_data_type, scale_data_type, scale_data_type)
                },
            };

            let kernel = RMSNormKernel::new_with_mode(
                context,
                input_type,
                scales_type,
                output_type,
                accumulation_data_type,
                RMSNormKernelType::QueryKey,
                q_config.upcast_mode == UpcastMode::FullLayer,
            )?;

            query_kernel = Some(kernel);
            query_scales_buffer = Some(scales_buffer);
        }

        // Setup key normalization if configured
        if let Some(ref k_config) = key_config {
            let scales_param =
                parameter_tree.leaf("key_norm.scales").map_err(|e| {
                    RMSNormError::MetalError(MTLError::Library(
                        crate::backends::metal::error::LibraryError::Custom(
                            format!("Failed to load key scales: {:?}", e),
                        ),
                    ))
                })?;

            let scales_data = scales_param.buffer();
            let scales_buffer = context.device.new_buffer_with_data(
                scales_data.as_ptr() as *const _,
                scales_data.len() as u64,
                metal::MTLResourceOptions::StorageModeShared,
            );

            let accumulation_data_type: DataType =
                k_config.accumulation_precision.into();
            let scale_data_type: DataType = k_config.scale_precision.into();

            let (input_type, scales_type, output_type) = match k_config
                .upcast_mode
            {
                UpcastMode::OnlyNormalization => {
                    (intermediate_data_type, scale_data_type, scale_data_type)
                },
                UpcastMode::FullLayer => {
                    (intermediate_data_type, scale_data_type, scale_data_type)
                },
            };

            let kernel = RMSNormKernel::new_with_mode(
                context,
                input_type,
                scales_type,
                output_type,
                accumulation_data_type,
                RMSNormKernelType::QueryKey,
                k_config.upcast_mode == UpcastMode::FullLayer,
            )?;

            key_kernel = Some(kernel);
            key_scales_buffer = Some(scales_buffer);
        }

        Ok(Self {
            query_kernel,
            key_kernel,
            query_config,
            key_config,
            qkv_array_id,
            query_scales_buffer,
            key_scales_buffer,
            num_q_heads,
            num_kv_heads,
            head_dim,
        })
    }
}

impl EncodableBlock for QKNorm {
    fn encode(
        &self,
        state: &mut ForwardPassState,
        command_buffer: &CommandBufferRef,
        parameters: &EncodingParameters,
    ) {
        let mtl_command_buffer =
            command_buffer.root_command_buffer().to_owned();
        let compute_encoder = mtl_command_buffer.new_compute_command_encoder();
        self.encode_with_shared_encoder(state, &compute_encoder, parameters);
        compute_encoder.end_encoding();

        if parameters.wait_until_completed {
            command_buffer.commit_and_continue();
            mtl_command_buffer.wait_until_completed();
        }
    }

    fn supports_shared_encoder(&self) -> bool {
        true
    }

    fn encode_with_shared_encoder(
        &self,
        state: &mut ForwardPassState,
        compute_encoder: &ComputeCommandEncoderRef,
        _parameters: &EncodingParameters,
    ) {
        let qkv_binding = state.arrays(&[self.qkv_array_id]);
        let qkv_shape = {
            let qkv_array = qkv_binding[0].borrow();
            qkv_array.shape().to_vec()
        };

        let mut qkv_array = qkv_binding[0].borrow_mut();
        let qkv_buffer = unsafe { qkv_array.mtl_buffer() };

        let batch_size = qkv_shape[0] as i32;
        let head_dim = self.head_dim as i32;

<<<<<<< HEAD
=======
        let compute_encoder = command_buffer.new_compute_command_encoder();

>>>>>>> f17016d1
        // Process query normalization if configured
        if let (
            Some(query_kernel),
            Some(query_scales_buffer),
            Some(query_config),
        ) =
            (&self.query_kernel, &self.query_scales_buffer, &self.query_config)
        {
            if let Err(e) = query_kernel.encode_qk_norm(
                compute_encoder,
                QKNormArguments {
                    qkv_input_buffer: &qkv_buffer,
                    scales_buffer: query_scales_buffer,
                    qkv_output_buffer: &qkv_buffer,
                    batch_size,
                    // Always pass actual head counts (needed for correct buffer addressing)
                    num_q_heads: self.num_q_heads as i32,
                    num_kv_heads: self.num_kv_heads as i32,
                    head_dim,
                    epsilon: query_config.epsilon,
                    scale_offset: query_config.scale_offset.unwrap_or(0.0),
                    target: QKNormTarget::QueryHeads,
                },
            ) {
                eprintln!(
                    "Failed to encode query normalization kernel: {:?}",
                    e
                );
            }
        }

        // Process key normalization if configured
        if let (Some(key_kernel), Some(key_scales_buffer), Some(key_config)) =
            (&self.key_kernel, &self.key_scales_buffer, &self.key_config)
        {
            if let Err(e) = key_kernel.encode_qk_norm(
                compute_encoder,
                QKNormArguments {
                    qkv_input_buffer: &qkv_buffer,
                    scales_buffer: key_scales_buffer,
                    qkv_output_buffer: &qkv_buffer,
                    batch_size,
                    // Always pass actual head counts (needed for correct buffer addressing)
                    num_q_heads: self.num_q_heads as i32,
                    num_kv_heads: self.num_kv_heads as i32,
                    head_dim,
                    epsilon: key_config.epsilon,
                    scale_offset: key_config.scale_offset.unwrap_or(0.0),
                    target: QKNormTarget::KeyHeads,
                },
            ) {
                eprintln!("Failed to encode key normalization kernel: {:?}", e);
            }
        }
<<<<<<< HEAD
=======

        compute_encoder.end_encoding();

        if parameters.wait_until_completed {
            command_buffer.commit();
            command_buffer.wait_until_completed();
        }
>>>>>>> f17016d1
    }
}<|MERGE_RESOLUTION|>--- conflicted
+++ resolved
@@ -2,13 +2,7 @@
 
 use std::rc::Rc;
 
-<<<<<<< HEAD
-use metal::ComputeCommandEncoderRef;
-use metal::Buffer as MTLBuffer;
-use mpsgraph::CommandBuffer as MPSCommandBuffer;
-=======
-use metal::{Buffer as MTLBuffer, CommandBufferRef};
->>>>>>> f17016d1
+use metal::{Buffer as MTLBuffer, CommandBufferRef, ComputeCommandEncoderRef};
 
 use super::super::{EncodableBlock, EncodingParameters};
 use crate::{
@@ -171,15 +165,13 @@
         command_buffer: &CommandBufferRef,
         parameters: &EncodingParameters,
     ) {
-        let mtl_command_buffer =
-            command_buffer.root_command_buffer().to_owned();
-        let compute_encoder = mtl_command_buffer.new_compute_command_encoder();
+        let compute_encoder = command_buffer.new_compute_command_encoder();
         self.encode_with_shared_encoder(state, &compute_encoder, parameters);
         compute_encoder.end_encoding();
 
         if parameters.wait_until_completed {
-            command_buffer.commit_and_continue();
-            mtl_command_buffer.wait_until_completed();
+            command_buffer.commit();
+            command_buffer.wait_until_completed();
         }
     }
 
@@ -205,11 +197,6 @@
         let batch_size = qkv_shape[0] as i32;
         let head_dim = self.head_dim as i32;
 
-<<<<<<< HEAD
-=======
-        let compute_encoder = command_buffer.new_compute_command_encoder();
-
->>>>>>> f17016d1
         // Process query normalization if configured
         if let (
             Some(query_kernel),
@@ -264,15 +251,5 @@
                 eprintln!("Failed to encode key normalization kernel: {:?}", e);
             }
         }
-<<<<<<< HEAD
-=======
-
-        compute_encoder.end_encoding();
-
-        if parameters.wait_until_completed {
-            command_buffer.commit();
-            command_buffer.wait_until_completed();
-        }
->>>>>>> f17016d1
     }
 }