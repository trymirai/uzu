--- conflicted
+++ resolved
@@ -1,11 +1,6 @@
 use std::rc::Rc;
 
-<<<<<<< HEAD
-use metal::ComputeCommandEncoderRef;
-use mpsgraph::CommandBuffer as MPSCommandBuffer;
-=======
-use metal::CommandBufferRef;
->>>>>>> f17016d1
+use metal::{CommandBufferRef, ComputeCommandEncoderRef};
 
 use super::{EncodableBlock, EncodingParameters, transformer_layer};
 use crate::{
@@ -133,8 +128,7 @@
 
         self.in_projection.encode(state, command_buffer, parameters);
 
-        let root = command_buffer.root_command_buffer().to_owned();
-        let encoder = root.new_compute_command_encoder();
+        let encoder = command_buffer.new_compute_command_encoder();
         if active_suffix_length == 1 {
             self.run_decode_conv(state, &encoder, active_suffix_length);
         } else {
@@ -143,9 +137,13 @@
         encoder.end_encoding();
 
         self.out_projection.encode(state, command_buffer, parameters);
-    }
-
-<<<<<<< HEAD
+
+        if parameters.wait_until_completed {
+            command_buffer.commit();
+            command_buffer.wait_until_completed();
+        }
+    }
+
     fn encode_pipeline_with_encoder(
         &self,
         state: &mut ForwardPassState,
@@ -155,11 +153,6 @@
         let active_suffix_length = state.active_suffix_length();
         if active_suffix_length == 0 {
             return;
-=======
-        if parameters.wait_until_completed {
-            command_buffer.commit();
-            command_buffer.wait_until_completed();
->>>>>>> f17016d1
         }
 
         self.in_projection
@@ -178,11 +171,7 @@
     fn run_prefill_conv(
         &self,
         state: &mut ForwardPassState,
-<<<<<<< HEAD
         compute: &ComputeCommandEncoderRef,
-=======
-        command_buffer: &CommandBufferRef,
->>>>>>> f17016d1
         suffix_length: usize,
     ) {
         let arrays = state.arrays(&[
@@ -208,8 +197,6 @@
         let kernel_size = self.config.kernel_size;
         let state_stride = kernel_size.saturating_sub(1);
 
-<<<<<<< HEAD
-=======
         // Allocate temporary padded buffer
         let data_type: DataType =
             self.config.in_projection_config.activation_precision().into();
@@ -221,10 +208,6 @@
             padded_size,
             metal::MTLResourceOptions::StorageModePrivate,
         );
-
-        let compute = command_buffer.new_compute_command_encoder();
-
->>>>>>> f17016d1
         self.short_conv_kernel
             .encode_pack(
                 compute,
@@ -263,11 +246,7 @@
     fn run_decode_conv(
         &self,
         state: &mut ForwardPassState,
-<<<<<<< HEAD
         compute: &ComputeCommandEncoderRef,
-=======
-        command_buffer: &CommandBufferRef,
->>>>>>> f17016d1
         suffix_length: usize,
     ) {
         let arrays = state.arrays(&[
@@ -293,11 +272,6 @@
         let kernel_size = self.config.kernel_size;
         let state_stride = kernel_size.saturating_sub(1);
 
-<<<<<<< HEAD
-=======
-        let compute = command_buffer.new_compute_command_encoder();
-
->>>>>>> f17016d1
         self.short_conv_kernel
             .encode_decode(
                 compute,
@@ -327,10 +301,14 @@
         parameters: &EncodingParameters,
     ) {
         if self.supports_shared_encoder() {
-            let root = command_buffer.root_command_buffer().to_owned();
-            let encoder = root.new_compute_command_encoder();
+            let encoder = command_buffer.new_compute_command_encoder();
             self.encode_pipeline_with_encoder(state, &encoder, parameters);
             encoder.end_encoding();
+
+            if parameters.wait_until_completed {
+                command_buffer.commit();
+                command_buffer.wait_until_completed();
+            }
         } else {
             self.encode_pipeline(state, command_buffer, parameters);
         }
