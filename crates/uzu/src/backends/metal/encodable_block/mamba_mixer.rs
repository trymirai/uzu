--- conflicted
+++ resolved
@@ -2,12 +2,7 @@
 
 use std::{env, rc::Rc};
 
-<<<<<<< HEAD
-use metal::ComputeCommandEncoderRef;
-use mpsgraph::CommandBuffer as MPSCommandBuffer;
-=======
-use metal::CommandBufferRef;
->>>>>>> f17016d1
+use metal::{CommandBufferRef, ComputeCommandEncoderRef};
 
 use super::{EncodableBlock, EncodingParameters, transformer_layer};
 use crate::{
@@ -150,11 +145,7 @@
     fn encode_pipeline_with_encoder(
         &self,
         state: &mut ForwardPassState,
-<<<<<<< HEAD
         encoder: &ComputeCommandEncoderRef,
-=======
-        command_buffer: &CommandBufferRef,
->>>>>>> f17016d1
         parameters: &EncodingParameters,
     ) {
         let active_suffix_length = state.active_suffix_length();
@@ -173,27 +164,14 @@
             self.run_prefill_ssm(state, encoder, active_suffix_length);
         }
 
-<<<<<<< HEAD
         self.out_projection
             .encode_with_shared_encoder(state, encoder, parameters);
-=======
-        self.out_projection.encode(state, command_buffer, parameters);
-
-        if parameters.wait_until_completed {
-            command_buffer.commit();
-            command_buffer.wait_until_completed();
-        }
->>>>>>> f17016d1
     }
 
     fn run_split_inproj(
         &self,
         state: &mut ForwardPassState,
-<<<<<<< HEAD
         encoder: &ComputeCommandEncoderRef,
-=======
-        command_buffer: &CommandBufferRef,
->>>>>>> f17016d1
         suffix_length: usize,
     ) {
         let arrays = state.arrays(&[
@@ -219,10 +197,6 @@
         let num_heads = self.config.num_heads;
         let total_dim = conv_dim + inner_dim + num_heads;
 
-<<<<<<< HEAD
-=======
-        let compute = command_buffer.new_compute_command_encoder();
->>>>>>> f17016d1
         self.split_inproj
             .encode(
                 encoder,
@@ -245,11 +219,7 @@
     fn run_conv_scan(
         &self,
         state: &mut ForwardPassState,
-<<<<<<< HEAD
         encoder: &ComputeCommandEncoderRef,
-=======
-        command_buffer: &CommandBufferRef,
->>>>>>> f17016d1
         suffix_length: usize,
     ) {
         let arrays = state.arrays(&[
@@ -281,10 +251,6 @@
         let conv_dim = self.config.conv_dim();
         let inner_dim = self.config.inner_dim();
         let proj_dim = self.config.num_groups * self.config.state_dim;
-<<<<<<< HEAD
-=======
-        let cmd = command_buffer.to_owned();
->>>>>>> f17016d1
         let state_stride = self.config.kernel_size.saturating_sub(1);
         drop(conv_state);
 
@@ -369,11 +335,7 @@
     fn run_prefill_ssm(
         &self,
         state: &mut ForwardPassState,
-<<<<<<< HEAD
         encoder: &ComputeCommandEncoderRef,
-=======
-        command_buffer: &CommandBufferRef,
->>>>>>> f17016d1
         suffix_length: usize,
     ) {
         let base_arrays = state.arrays(&[
@@ -410,11 +372,6 @@
         let mut skip_weights = self.skip_connection_weight.clone();
         let skip = unsafe { skip_weights.mtl_buffer().to_owned() };
 
-<<<<<<< HEAD
-=======
-        let cmd = command_buffer.to_owned();
-        let compute = cmd.new_compute_command_encoder();
->>>>>>> f17016d1
         self.ssm_prefill
             .encode(
                 encoder,
@@ -458,11 +415,7 @@
     fn run_decode_ssm(
         &self,
         state: &mut ForwardPassState,
-<<<<<<< HEAD
         encoder: &ComputeCommandEncoderRef,
-=======
-        command_buffer: &CommandBufferRef,
->>>>>>> f17016d1
         suffix_length: usize,
     ) {
         let arrays = state.arrays(&[
@@ -509,11 +462,6 @@
         let group_size = (h / g) as i32;
         let state_size = n as i32;
 
-<<<<<<< HEAD
-=======
-        let cmd = command_buffer.to_owned();
-        let compute = cmd.new_compute_command_encoder();
->>>>>>> f17016d1
         self.ssd_update
             .encode(
                 encoder,
@@ -563,10 +511,14 @@
         parameters: &EncodingParameters,
     ) {
         if self.supports_shared_encoder() {
-            let root = command_buffer.root_command_buffer().to_owned();
-            let encoder = root.new_compute_command_encoder();
+            let encoder = command_buffer.new_compute_command_encoder();
             self.encode_pipeline_with_encoder(state, &encoder, parameters);
             encoder.end_encoding();
+
+            if parameters.wait_until_completed {
+                command_buffer.commit();
+                command_buffer.wait_until_completed();
+            }
             return;
         }
 
@@ -577,8 +529,7 @@
 
         self.in_projection.encode(state, command_buffer, parameters);
 
-        let root = command_buffer.root_command_buffer().to_owned();
-        let encoder = root.new_compute_command_encoder();
+        let encoder = command_buffer.new_compute_command_encoder();
         self.run_split_inproj(state, &encoder, active_suffix_length);
         self.run_conv_scan(state, &encoder, active_suffix_length);
         if active_suffix_length == 1 {
@@ -591,10 +542,8 @@
         self.out_projection.encode(state, command_buffer, parameters);
 
         if parameters.wait_until_completed {
-            let mtl_command_buffer =
-                command_buffer.root_command_buffer().to_owned();
-            command_buffer.commit_and_continue();
-            mtl_command_buffer.wait_until_completed();
+            command_buffer.commit();
+            command_buffer.wait_until_completed();
         }
     }
 
