--- conflicted
+++ resolved
@@ -2,12 +2,7 @@
 
 use std::rc::Rc;
 
-<<<<<<< HEAD
-use metal::ComputeCommandEncoderRef;
-use mpsgraph::CommandBuffer as MPSCommandBuffer;
-=======
-use metal::CommandBufferRef;
->>>>>>> f17016d1
+use metal::{CommandBufferRef, ComputeCommandEncoderRef};
 use objc2::rc::autoreleasepool;
 
 use super::{
@@ -310,21 +305,14 @@
         command_buffer: &CommandBufferRef,
         parameters: &EncodingParameters,
     ) {
-        let root = command_buffer.root_command_buffer().to_owned();
-
         // In non-tracing builds, if every sub-block supports shared encoding,
         // we can run the entire layer in a single compute encoder.
         #[cfg(not(feature = "tracing"))]
         {
             if self.supports_shared_encoder() {
-                let encoder = root.new_compute_command_encoder();
+                let encoder = command_buffer.new_compute_command_encoder();
                 self.encode_with_shared_encoder(state, &encoder, parameters);
                 encoder.end_encoding();
-
-                if parameters.wait_until_completed {
-                    command_buffer.commit_and_continue();
-                    root.wait_until_completed();
-                }
                 return;
             }
         }
@@ -481,54 +469,59 @@
             );
         }
 
-        if parameters.wait_until_completed {
-            command_buffer.commit_and_continue();
-            root.wait_until_completed();
-        }
+        let _ = parameters;
     }
 
     fn supports_shared_encoder(&self) -> bool {
-        let mixer_ok = match &self.mixer {
-            MixerExecutables::Attention {
-                qkv_projection,
-                qk_norm,
-                rope,
-                attention,
-                out_projection,
-            } => {
-                qkv_projection.supports_shared_encoder()
-                    && qk_norm
-                        .as_ref()
-                        .map(|b| b.supports_shared_encoder())
-                        .unwrap_or(true)
-                    && rope.supports_shared_encoder()
-                    && attention.supports_shared_encoder()
-                    && out_projection.supports_shared_encoder()
-            },
-            MixerExecutables::StateSpace {
-                mixer,
-            } => mixer.supports_shared_encoder(),
-            MixerExecutables::ShortConv {
-                mixer,
-            } => mixer.supports_shared_encoder(),
-        };
-
-        self.copy_main_to_shortcut.supports_shared_encoder()
-            && self.pre_attention_norm.supports_shared_encoder()
-            && mixer_ok
-            && self
-                .post_attention_norm
-                .as_ref()
-                .map(|b| b.supports_shared_encoder())
-                .unwrap_or(true)
-            && self.main_shortcut_add_swap.supports_shared_encoder()
-            && self.pre_mlp_norm.supports_shared_encoder()
-            && self.mlp.supports_shared_encoder()
-            && self
-                .post_mlp_norm
-                .as_ref()
-                .map(|b| b.supports_shared_encoder())
-                .unwrap_or(true)
+        #[cfg(feature = "tracing")]
+        {
+            false
+        }
+
+        #[cfg(not(feature = "tracing"))]
+        {
+            let mixer_ok = match &self.mixer {
+                MixerExecutables::Attention {
+                    qkv_projection,
+                    qk_norm,
+                    rope,
+                    attention,
+                    out_projection,
+                } => {
+                    qkv_projection.supports_shared_encoder()
+                        && qk_norm
+                            .as_ref()
+                            .map(|b| b.supports_shared_encoder())
+                            .unwrap_or(true)
+                        && rope.supports_shared_encoder()
+                        && attention.supports_shared_encoder()
+                        && out_projection.supports_shared_encoder()
+                },
+                MixerExecutables::StateSpace {
+                    mixer,
+                } => mixer.supports_shared_encoder(),
+                MixerExecutables::ShortConv {
+                    mixer,
+                } => mixer.supports_shared_encoder(),
+            };
+
+            self.copy_main_to_shortcut.supports_shared_encoder()
+                && self.pre_attention_norm.supports_shared_encoder()
+                && mixer_ok
+                && self
+                    .post_attention_norm
+                    .as_ref()
+                    .map(|b| b.supports_shared_encoder())
+                    .unwrap_or(true)
+                && self.main_shortcut_add_swap.supports_shared_encoder()
+                && self.pre_mlp_norm.supports_shared_encoder()
+                && self.mlp.supports_shared_encoder()
+                && self
+                    .post_mlp_norm
+                    .as_ref()
+                    .map(|b| b.supports_shared_encoder())
+                    .unwrap_or(true)
+        }
     }
 
     fn encode_with_shared_encoder(
