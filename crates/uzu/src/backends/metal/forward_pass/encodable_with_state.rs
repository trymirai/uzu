<<<<<<< HEAD
use metal::ComputeCommandEncoderRef;
=======
use metal::Buffer;
>>>>>>> be7397d6
use mpsgraph::CommandBuffer as MPSCommandBuffer;

use super::ForwardPassState;

#[derive(Clone)]
pub struct EncodingParameters<'a> {
    pub warmup: bool,
    pub enable_commit: bool,
    pub wait_until_completed: bool,
    pub projection_step: Option<usize>,
    pub predicate: Option<&'a Buffer>,
}

impl<'a> EncodingParameters<'a> {
    pub fn new(
        warmup: bool,
        enable_commit: bool,
        wait_until_completed: bool,
    ) -> Self {
        Self {
            warmup,
            enable_commit,
            wait_until_completed,
            projection_step: None,
            predicate: None,
        }
    }

    pub fn with_projection(
        mut self,
        projection_step: usize,
    ) -> Self {
        self.projection_step = Some(projection_step);
        self
    }

    pub fn with_predicate(
        mut self,
        predicate: &'a Buffer,
    ) -> Self {
        self.predicate = Some(predicate);
        self
    }
}

pub trait EncodableWithState {
    fn encode(
        &self,
        state: &mut ForwardPassState,
        command_buffer: &MPSCommandBuffer,
        parameters: &EncodingParameters,
    );

    fn supports_shared_encoder(&self) -> bool;

    fn encode_with_shared_encoder(
        &self,
        _state: &mut ForwardPassState,
        _encoder: &ComputeCommandEncoderRef,
        _parameters: &EncodingParameters,
    ) {
        panic!("encode_with_shared_encoder called on unsupported type");
    }
}<|MERGE_RESOLUTION|>--- conflicted
+++ resolved
@@ -1,8 +1,4 @@
-<<<<<<< HEAD
-use metal::ComputeCommandEncoderRef;
-=======
-use metal::Buffer;
->>>>>>> be7397d6
+use metal::{Buffer, BufferRef, ComputeCommandEncoderRef};
 use mpsgraph::CommandBuffer as MPSCommandBuffer;
 
 use super::ForwardPassState;
@@ -46,6 +42,10 @@
         self.predicate = Some(predicate);
         self
     }
+
+    pub fn predicate_ref(&self) -> Option<&BufferRef> {
+        self.predicate.map(|buffer| buffer.as_ref())
+    }
 }
 
 pub trait EncodableWithState {
