use std::{collections::HashMap, rc::Rc};

use mpsgraph::{
    CompilationDescriptor, Device as MPSDevice, ExecutableExecutionDescriptor,
    Graph,
};
use objc2::rc::{Retained, autoreleasepool};

use super::{
    super::{
        MTLContext,
        graph::{linear_subgraph, mlp_subgraph, placeholder, shaped_type},
    },
    io_arrays::IOArrays,
    mpsgraph_block::MPSGraphBlock,
    state::ArrayId,
};
use crate::{
    DataType,
    backends::metal::{
        graph::{
            embeddings_dequantize_weights_subgraph, embeddings_embed_subgraph,
            embeddings_readout_subgraph,
        },
        kernel::{QuantizedLinearKernelBlock, mlp::MlpGateActMulEncodable},
    },
    config::{
        DecoderConfig, EmbeddingConfig, LinearConfig, MLPConfig,
        QuantizationConfig,
    },
    parameters::ParameterTree,
};

fn make_execution_descriptor() -> Retained<ExecutableExecutionDescriptor> {
    let execution_descriptor = ExecutableExecutionDescriptor::new();
    execution_descriptor.set_enable_commit_and_continue(true);
    execution_descriptor
}

pub fn linear_block<const N: usize>(
    config: &LinearConfig,
    has_biases: bool,
    input_dim: usize,
    output_dims: [usize; N],
    context: &MTLContext,
    parameter_tree: &ParameterTree<Rc<MTLContext>>,
    input_array_id: ArrayId,
    output_array_id: ArrayId,
    compilation_descriptor: &CompilationDescriptor,
) -> Box<dyn super::encodable_with_state::EncodableWithState> {
    if let LinearConfig::Quantized(quant_config) = config {
<<<<<<< HEAD
        if !has_biases {
            let out_sum: usize = output_dims.iter().sum();
            return quantized_linear_block_custom(
                quant_config,
                input_dim,
                out_sum,
                context,
                parameter_tree,
                input_array_id,
                output_array_id,
            )
            .unwrap();
        }
=======
        let out_sum: usize = output_dims.iter().sum();
        return quantized_linear_block_custom(
            quant_config,
            input_dim,
            out_sum,
            context,
            parameter_tree,
            input_array_id,
            output_array_id,
        )
        .unwrap();
>>>>>>> 43fb2e91
    }

    autoreleasepool(|_| {
        let graph = Graph::new();

        let input_shape = [-1, input_dim as isize];
        let input_data_type: DataType = config.activation_precision().into();
        let input_placeholder =
            placeholder(&graph, &input_shape, input_data_type);

        let output = linear_subgraph(
            &graph,
            config,
            input_dim,
            output_dims,
            has_biases,
            &input_placeholder,
            parameter_tree,
        )
        .unwrap();

        let retained_shaped_type = shaped_type(&input_shape, input_data_type);
        let feeds =
            HashMap::from([(&*input_placeholder, &*retained_shaped_type)]);

        let executable = graph.compile(
            &MPSDevice::with_device(&context.device),
            &feeds,
            &[&output],
            None,
            Some(&compilation_descriptor),
        );

        let arguments = IOArrays::new(
            vec![input_array_id].into_boxed_slice(),
            vec![output_array_id].into_boxed_slice(),
        );

        Box::new(MPSGraphBlock::new(
            executable,
            make_execution_descriptor(),
            arguments,
        ))
    })
}

pub fn quantized_linear_block_custom(
    config: &QuantizationConfig,
    input_dim: usize,
    output_dim: usize,
    context: &MTLContext,
    parameter_tree: &ParameterTree<Rc<MTLContext>>,
    input_array_id: ArrayId,
    output_array_id: ArrayId,
) -> Result<
    Box<dyn super::encodable_with_state::EncodableWithState>,
    crate::backends::metal::MTLError,
> {
    let block = crate::backends::metal::kernel::linear::QuantizedLinearKernelBlock::new(
        context,
        config,
        input_dim,
        output_dim,
        parameter_tree,
        input_array_id,
        output_array_id,
    )?;
    Ok(Box::new(block))
}

pub fn mlp_block(
    config: &MLPConfig,
    model_dim: usize,
    hidden_dim: usize,
    context: &MTLContext,
    parameter_tree: &ParameterTree<Rc<MTLContext>>,
    compilation_descriptor: &CompilationDescriptor,
) -> Box<dyn super::encodable_with_state::EncodableWithState> {
    if let crate::config::LinearConfig::Quantized(ref quant_config) =
        config.linear_config
    {
        // Quantized MLP path: up (2H) -> act+mul -> down
        let dtype: DataType =
            config.linear_config.activation_precision().into();

        // Up fused: Main -> MlpFusedUp
        let up = QuantizedLinearKernelBlock::new(
            context,
            quant_config,
            model_dim,
            2 * hidden_dim,
            &parameter_tree.subtree("up_projection").unwrap(),
            ArrayId::Main,
            ArrayId::MlpFusedUp,
        )
        .expect("Failed to build MLP up quantized block");

        // Activation+mul: MlpFusedUp -> MlpHidden
        let gate_op = MlpGateActMulEncodable::new(
            context,
            dtype,
            config.activation.clone(),
            hidden_dim,
        )
        .expect("Failed to build MLP gate activation kernel");

        // Down: MlpHidden -> Main
        let down = QuantizedLinearKernelBlock::new(
            context,
            quant_config,
            hidden_dim,
            model_dim,
            &parameter_tree.subtree("down_projection").unwrap(),
            ArrayId::MlpHidden,
            ArrayId::Main,
        )
        .expect("Failed to build MLP down quantized block");

        let enc = crate::backends::metal::kernel::mlp::MlpBlockEncodable::new(
            up, gate_op, down,
        );
        return Box::new(enc);
    }
    autoreleasepool(|_| {
        let graph = Graph::new();

        let input_shape = [-1, model_dim as isize];
        let input_data_type: DataType =
            config.linear_config.activation_precision().into();
        let input_placeholder =
            placeholder(&graph, &input_shape, input_data_type);

        let output = mlp_subgraph(
            &graph,
            config,
            model_dim,
            hidden_dim,
            &input_placeholder,
            parameter_tree,
        )
        .unwrap();

        let retained_shaped_type = shaped_type(&input_shape, input_data_type);
        let feeds =
            HashMap::from([(&*input_placeholder, &*retained_shaped_type)]);

        let executable = graph.compile(
            &MPSDevice::with_device(&context.device),
            &feeds,
            &[&output],
            None,
            Some(&compilation_descriptor),
        );

        let arguments = IOArrays::new(
            vec![ArrayId::Main].into_boxed_slice(),
            vec![ArrayId::Main].into_boxed_slice(),
        );

        Box::new(MPSGraphBlock::new(
            executable,
            make_execution_descriptor(),
            arguments,
        ))
    })
}

pub fn embed_block(
    config: &DecoderConfig,
    context: &MTLContext,
    compilation_descriptor: &CompilationDescriptor,
) -> Box<dyn super::encodable_with_state::EncodableWithState> {
    let graph = Graph::new();

    let input_shape = [-1 as isize];
    let input_data_type = DataType::U64;
    let input_placeholder = placeholder(&graph, &input_shape, input_data_type);
    let input_shaped_type = shaped_type(&input_shape, input_data_type);

    match config.embedding_config {
        EmbeddingConfig::Tied {
            precision,
            ..
        } => {
            let weights_shape =
                [config.vocab_size as isize, config.model_dim as isize];
            let weights_data_type: DataType = precision.into();
            let weights_shaped_type =
                shaped_type(&weights_shape, weights_data_type);
            let weights_placeholder =
                placeholder(&graph, &weights_shape, weights_data_type);

            let output = embeddings_embed_subgraph(
                &graph,
                &config.embedding_config,
                &input_placeholder,
                &weights_placeholder,
            )
            .unwrap();

            let feeds = HashMap::from([
                (&*input_placeholder, &*input_shaped_type),
                (&*weights_placeholder, &*weights_shaped_type),
            ]);

            let executable = graph.compile(
                &MPSDevice::with_device(&context.device),
                &feeds,
                &[&output],
                None,
                Some(&compilation_descriptor),
            );

            let block = MPSGraphBlock::new(
                executable,
                make_execution_descriptor(),
                IOArrays::new(
                    vec![ArrayId::TokenIds, ArrayId::EmbeddingsInputWeights]
                        .into_boxed_slice(),
                    vec![ArrayId::Main].into_boxed_slice(),
                ),
            );

            Box::new(block)
        },
        EmbeddingConfig::Untied {
            precision,
            ..
        } => {
            let weights_shape =
                [config.vocab_size as isize, config.model_dim as isize];
            let weights_data_type: DataType = precision.into();
            let weights_shaped_type =
                shaped_type(&weights_shape, weights_data_type);
            let weights_placeholder =
                placeholder(&graph, &weights_shape, weights_data_type);

            let output = embeddings_embed_subgraph(
                &graph,
                &config.embedding_config,
                &input_placeholder,
                &weights_placeholder,
            )
            .unwrap();

            let feeds = HashMap::from([
                (&*input_placeholder, &*input_shaped_type),
                (&*weights_placeholder, &*weights_shaped_type),
            ]);

            let executable = graph.compile(
                &MPSDevice::with_device(&context.device),
                &feeds,
                &[&output],
                None,
                Some(&compilation_descriptor),
            );

            let block = MPSGraphBlock::new(
                executable,
                make_execution_descriptor(),
                IOArrays::new(
                    vec![ArrayId::TokenIds, ArrayId::EmbeddingsInputWeights]
                        .into_boxed_slice(),
                    vec![ArrayId::Main].into_boxed_slice(),
                ),
            );

            Box::new(block)
        },
        EmbeddingConfig::QuantizedTied {
            embedding_quantization_mode,
            ..
        } => {
            let weights_shape =
                [config.vocab_size as isize, config.model_dim as isize];
            let weights_data_type: DataType =
                embedding_quantization_mode.into();
            let weights_shaped_type =
                shaped_type(&weights_shape, weights_data_type);
            let weights_placeholder =
                placeholder(&graph, &weights_shape, weights_data_type);

            let scales_shape = [config.vocab_size as isize];
            let scales_data_type: DataType =
                config.output_norm_config.scale_precision.into();
            let scales_shaped_type =
                shaped_type(&scales_shape, scales_data_type);
            let scales_placeholder =
                placeholder(&graph, &scales_shape, scales_data_type);

            let weights = embeddings_dequantize_weights_subgraph(
                &graph,
                &weights_placeholder,
                &scales_placeholder,
            )
            .unwrap();

            let output = embeddings_embed_subgraph(
                &graph,
                &config.embedding_config,
                &input_placeholder,
                &weights,
            )
            .unwrap();

            let feeds = HashMap::from([
                (&*input_placeholder, &*input_shaped_type),
                (&*weights_placeholder, &*weights_shaped_type),
                (&*scales_placeholder, &*scales_shaped_type),
            ]);

            let executable = graph.compile(
                &MPSDevice::with_device(&context.device),
                &feeds,
                &[&output],
                None,
                Some(&compilation_descriptor),
            );

            let block = MPSGraphBlock::new(
                executable,
                make_execution_descriptor(),
                IOArrays::new(
                    vec![
                        ArrayId::TokenIds,
                        ArrayId::EmbeddingsInputWeights,
                        ArrayId::EmbeddingsScales,
                    ]
                    .into_boxed_slice(),
                    vec![ArrayId::Main].into_boxed_slice(),
                ),
            );

            Box::new(block)
        },
    }
}

pub fn readout_block(
    config: &DecoderConfig,
    context: &MTLContext,
    compilation_descriptor: &CompilationDescriptor,
) -> Box<dyn super::encodable_with_state::EncodableWithState> {
    let graph = Graph::new();

    let input_shape = [-1 as isize, config.model_dim as isize];
    let input_data_type: DataType =
        config.output_norm_config.scale_precision.into();
    let input_placeholder = placeholder(&graph, &input_shape, input_data_type);
    let input_shaped_type = shaped_type(&input_shape, input_data_type);

    match config.embedding_config {
        EmbeddingConfig::Tied {
            precision,
            ..
        } => {
            let weights_shape =
                [config.vocab_size as isize, config.model_dim as isize];
            let weights_data_type: DataType = precision.into();
            let weights_shaped_type =
                shaped_type(&weights_shape, weights_data_type);
            let weights_placeholder =
                placeholder(&graph, &weights_shape, weights_data_type);

            let weights_transposed =
                graph.transpose(&weights_placeholder, &[1, 0], None);
            let output = embeddings_readout_subgraph(
                &graph,
                &input_placeholder,
                &weights_transposed,
            )
            .unwrap();

            let feeds = HashMap::from([
                (&*input_placeholder, &*input_shaped_type),
                (&*weights_placeholder, &*weights_shaped_type),
            ]);

            let executable = graph.compile(
                &MPSDevice::with_device(&context.device),
                &feeds,
                &[&output],
                None,
                Some(&compilation_descriptor),
            );

            let block = MPSGraphBlock::new(
                executable,
                make_execution_descriptor(),
                IOArrays::new(
                    vec![ArrayId::Main, ArrayId::EmbeddingsOutputWeights]
                        .into_boxed_slice(),
                    vec![ArrayId::Logits].into_boxed_slice(),
                ),
            );

            Box::new(block)
        },
        EmbeddingConfig::Untied {
            precision,
            ..
        } => {
            let weights_shape =
                [config.model_dim as isize, config.vocab_size as isize];
            let weights_data_type: DataType = precision.into();
            let weights_shaped_type =
                shaped_type(&weights_shape, weights_data_type);
            let weights_placeholder =
                placeholder(&graph, &weights_shape, weights_data_type);

            let output = embeddings_readout_subgraph(
                &graph,
                &input_placeholder,
                &weights_placeholder,
            )
            .unwrap();

            let feeds = HashMap::from([
                (&*input_placeholder, &*input_shaped_type),
                (&*weights_placeholder, &*weights_shaped_type),
            ]);

            let executable = graph.compile(
                &MPSDevice::with_device(&context.device),
                &feeds,
                &[&output],
                None,
                Some(&compilation_descriptor),
            );

            let block = MPSGraphBlock::new(
                executable,
                make_execution_descriptor(),
                IOArrays::new(
                    vec![ArrayId::Main, ArrayId::EmbeddingsOutputWeights]
                        .into_boxed_slice(),
                    vec![ArrayId::Logits].into_boxed_slice(),
                ),
            );

            Box::new(block)
        },
        EmbeddingConfig::QuantizedTied {
            embedding_quantization_mode,
            ..
        } => {
            let weights_shape =
                [config.vocab_size as isize, config.model_dim as isize];
            let weights_data_type: DataType =
                embedding_quantization_mode.into();
            let weights_shaped_type =
                shaped_type(&weights_shape, weights_data_type);
            let weights_placeholder =
                placeholder(&graph, &weights_shape, weights_data_type);

            let scales_shape = [config.vocab_size as isize];
            let scales_data_type: DataType =
                config.output_norm_config.scale_precision.into();
            let scales_shaped_type =
                shaped_type(&scales_shape, scales_data_type);
            let scales_placeholder =
                placeholder(&graph, &scales_shape, scales_data_type);

            let weights = embeddings_dequantize_weights_subgraph(
                &graph,
                &weights_placeholder,
                &scales_placeholder,
            )
            .unwrap();
            let weights_transposed = graph.transpose(&weights, &[1, 0], None);
            let output = embeddings_readout_subgraph(
                &graph,
                &input_placeholder,
                &weights_transposed,
            )
            .unwrap();

            let feeds = HashMap::from([
                (&*input_placeholder, &*input_shaped_type),
                (&*weights_placeholder, &*weights_shaped_type),
                (&*scales_placeholder, &*scales_shaped_type),
            ]);

            let executable = graph.compile(
                &MPSDevice::with_device(&context.device),
                &feeds,
                &[&output],
                None,
                Some(&compilation_descriptor),
            );

            let block = MPSGraphBlock::new(
                executable,
                make_execution_descriptor(),
                IOArrays::new(
                    vec![
                        ArrayId::Main,
                        ArrayId::EmbeddingsOutputWeights,
                        ArrayId::EmbeddingsScales,
                    ]
                    .into_boxed_slice(),
                    vec![ArrayId::Logits].into_boxed_slice(),
                ),
            );

            Box::new(block)
        },
    }
}<|MERGE_RESOLUTION|>--- conflicted
+++ resolved
@@ -49,21 +49,6 @@
     compilation_descriptor: &CompilationDescriptor,
 ) -> Box<dyn super::encodable_with_state::EncodableWithState> {
     if let LinearConfig::Quantized(quant_config) = config {
-<<<<<<< HEAD
-        if !has_biases {
-            let out_sum: usize = output_dims.iter().sum();
-            return quantized_linear_block_custom(
-                quant_config,
-                input_dim,
-                out_sum,
-                context,
-                parameter_tree,
-                input_array_id,
-                output_array_id,
-            )
-            .unwrap();
-        }
-=======
         let out_sum: usize = output_dims.iter().sum();
         return quantized_linear_block_custom(
             quant_config,
@@ -75,7 +60,6 @@
             output_array_id,
         )
         .unwrap();
->>>>>>> 43fb2e91
     }
 
     autoreleasepool(|_| {
