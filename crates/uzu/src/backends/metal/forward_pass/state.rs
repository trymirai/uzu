#![allow(dead_code)]
use std::{cell::RefCell, collections::HashMap, rc::Rc};

use half::{bf16, f16};
use serde::{Deserialize, Serialize};

use super::{
    super::{MTLContext, MetalArray},
    buffers::ForwardPassBuffers,
    cache_layers::CacheLayers,
    model_shape::ModelShape,
};
use crate::{
    DataType, DeviceContext,
    backends::metal::forward_pass::traces::DecoderActivationTrace,
    config::{DecoderConfig, EmbeddingConfig, MLPConfig},
    device::array::Array,
    parameters::ParameterTree,
    session::parameter::SamplingMethod,
};

type ArrayCell = RefCell<MetalArray>;

pub enum EmbeddingsBuffers {
    Tied {
        /// [vocab_size, model_dim]
        weights: ArrayCell,
    },
    Untied {
        /// [vocab_size, model_dim]
        input_weights: ArrayCell,
        /// [vocab_size, model_dim]
        output_weights: ArrayCell,
    },
    QuantizedTied {
        /// [vocab_size, model_dim]
        weights: ArrayCell,
        /// [vocab_size]
        scales: ArrayCell,
    },
    MLXSemiQuantizedUntied {
        /// [vocab_size, model_dim]
        input_weights: ArrayCell,
        /// [vocab_size, model_dim]
        packed_output_weights: ArrayCell,
        /// [vocab_size, num_groups]
        output_scales: ArrayCell,
        /// [vocab_size, num_groups]
        output_biases: ArrayCell,
    },
}

impl EmbeddingsBuffers {
    pub fn new(
        context: &MTLContext,
        embeddings_config: &EmbeddingConfig,
        model_shape: &ModelShape,
    ) -> Self {
        unsafe {
            match embeddings_config {
                EmbeddingConfig::Tied {
                    common: _,
                    precision: _,
                } => Self::Tied {
                    weights: RefCell::new(context.array_uninitialized(
                        &model_shape.embeddings_input_shape(),
                        model_shape.activation_data_type(),
                    )),
                },
                EmbeddingConfig::Untied {
                    common: _,
                    precision: _,
                } => Self::Untied {
                    input_weights: RefCell::new(context.array_uninitialized(
                        &model_shape.embeddings_input_shape(),
                        model_shape.activation_data_type(),
                    )),
                    output_weights: RefCell::new(context.array_uninitialized(
                        &model_shape.embeddings_output_shape(),
                        model_shape.activation_data_type(),
                    )),
                },
                EmbeddingConfig::QuantizedTied {
                    embedding_quantization_mode,
                    ..
                } => {
                    let [vocab_size, model_dim] =
                        model_shape.quantized_embeddings_weights_shape();
                    Self::QuantizedTied {
                        weights: RefCell::new(context.array_uninitialized(
                            &[
                                vocab_size,
                                model_dim
                                    / embedding_quantization_mode
                                        .packing_divisor(),
                            ],
                            embedding_quantization_mode.storage_type(),
                        )),
                        scales: RefCell::new(context.array_uninitialized(
                            &model_shape.quantized_embeddings_scales_shape(),
                            model_shape.activation_data_type(),
                        )),
                    }
                },
                EmbeddingConfig::MLXQuantizedTied {
                    group_size,
                    embedding_quantization_mode,
                    ..
                } => {
                    let [vocab_size, model_dim] =
                        model_shape.quantized_embeddings_weights_shape();
                    let num_groups = model_dim / group_size;
                    Self::QuantizedTied {
                        weights: RefCell::new(context.array_uninitialized(
                            &[
                                vocab_size,
                                model_dim
                                    / embedding_quantization_mode
                                        .packing_divisor(),
                            ],
                            embedding_quantization_mode.storage_type(),
                        )),
                        scales: RefCell::new(context.array_uninitialized(
                            &[vocab_size, num_groups],
                            model_shape.activation_data_type(),
                        )),
                    }
                },
                EmbeddingConfig::MLXSemiQuantizedUntied {
                    group_size,
                    embedding_quantization_mode,
                    ..
                } => {
                    let [vocab_size, model_dim] =
                        model_shape.quantized_embeddings_weights_shape();
                    let num_groups = model_dim / group_size;
                    Self::MLXSemiQuantizedUntied {
                        input_weights: RefCell::new(
                            context.array_uninitialized(
                                &model_shape.embeddings_input_shape(),
                                model_shape.activation_data_type(),
                            ),
                        ),
                        packed_output_weights: RefCell::new(
                            context.array_uninitialized(
                                &[
                                    vocab_size,
                                    model_dim
                                        / embedding_quantization_mode
                                            .packing_divisor(),
                                ],
                                embedding_quantization_mode.storage_type(),
                            ),
                        ),
                        output_scales: RefCell::new(
                            context.array_uninitialized(
                                &[vocab_size, num_groups],
                                model_shape.activation_data_type(),
                            ),
                        ),
                        output_biases: RefCell::new(
                            context.array_uninitialized(
                                &[vocab_size, num_groups],
                                model_shape.activation_data_type(),
                            ),
                        ),
                    }
                },
            }
        }
    }

    pub fn update_data(
        &mut self,
        parameter_tree: &ParameterTree<Rc<MTLContext>>,
    ) {
        let embeddings_tree = parameter_tree.subtree("embedding").unwrap();
        match self {
            EmbeddingsBuffers::Tied {
                weights,
            } => {
                let embeddings_view = embeddings_tree.leaf("weights").unwrap();
                weights.borrow_mut().copy_from_array(&embeddings_view);
            },
            EmbeddingsBuffers::Untied {
                input_weights,
                output_weights,
            } => {
                let mapping = vec![
                    ("input_weights", input_weights),
                    ("output_weights", output_weights),
                ];
                for (name, buffer) in mapping {
                    let view = embeddings_tree.leaf(name).unwrap();
                    buffer.borrow_mut().copy_from_array(&view);
                }
            },
            EmbeddingsBuffers::QuantizedTied {
                weights,
                scales,
            } => {
                let mapping = vec![("weights", weights), ("scales", scales)];
                for (name, buffer) in mapping {
                    let view = embeddings_tree.leaf(name).unwrap();
                    buffer.borrow_mut().copy_from_array(&view);
                }
            },
            EmbeddingsBuffers::MLXSemiQuantizedUntied {
                input_weights,
                packed_output_weights,
                output_scales,
                output_biases,
            } => {
                let mapping = vec![
                    ("input_weights", input_weights),
                    ("output_weights", packed_output_weights),
                    ("output_scales", output_scales),
                    ("output_biases", output_biases),
                ];
                for (name, buffer) in mapping {
                    let view = embeddings_tree.leaf(name).unwrap();
                    buffer.borrow_mut().copy_from_array(&view);
                }
            },
        }
    }
}

pub struct RopeBuffers {
    /// [rope_max_sequence_length, head_dim]
    pub cosines: ArrayCell,
    /// [rope_max_sequence_length, head_dim]
    pub sines: ArrayCell,
}

impl RopeBuffers {
    pub fn new(
        context: &MTLContext,
        model_shape: &ModelShape,
    ) -> Self {
        unsafe {
            let rotated_queries_shape = model_shape.rotated_queries_shape(1);
            let head_dim = rotated_queries_shape[2];
            let rope_max_sequence_length = model_shape.context_length();

            Self {
                cosines: RefCell::new(context.array_uninitialized(
                    &[rope_max_sequence_length, head_dim],
                    model_shape.activation_data_type(),
                )),
                sines: RefCell::new(context.array_uninitialized(
                    &[rope_max_sequence_length, head_dim],
                    model_shape.activation_data_type(),
                )),
            }
        }
    }

    pub fn update_data(
        &mut self,
        parameter_tree: &ParameterTree<Rc<MTLContext>>,
        rope_name: String,
    ) {
        let Ok(rope_tree) = parameter_tree.subtree(rope_name.as_str()) else {
            return;
        };

        let cosines_view = rope_tree.leaf("cosines").unwrap();
        self.cosines.borrow_mut().copy_from_array(&cosines_view);

        let sines_view = rope_tree.leaf("sines").unwrap();
        self.sines.borrow_mut().copy_from_array(&sines_view);
    }
}

pub struct SharedBuffers {
    pub embeddings: EmbeddingsBuffers,
    pub global_rope: Option<RopeBuffers>,
    pub local_rope: Option<RopeBuffers>,
    pub moe_expert_weights: Option<Vec<MoeExpertWeights>>,
    pub attention_sinks: Option<Vec<ArrayCell>>,
}

pub struct MoeExpertWeights {
    pub w1: ArrayCell,
    pub w2: ArrayCell,
    pub w3: ArrayCell,
}

impl SharedBuffers {
    pub fn new(
        context: &MTLContext,
        decoder_config: &DecoderConfig,
        model_shape: &ModelShape,
    ) -> Self {
        let embeddings = EmbeddingsBuffers::new(
            context,
            &decoder_config.embedding_config,
            model_shape,
        );

        let global_rope = if decoder_config.global_rope_config.is_some() {
            Some(RopeBuffers::new(context, model_shape))
        } else {
            None
        };

        let local_rope = if decoder_config.local_rope_config.is_some() {
            Some(RopeBuffers::new(context, model_shape))
        } else {
            None
        };

        let moe_expert_weights = if matches!(
            decoder_config.layer_config.mlp_config,
            crate::config::MLPConfig::MixtureOfExperts(_)
        ) {
            Some(Vec::new())
        } else {
            None
        };

        let attention_sinks = if let Some(attention_config) =
            decoder_config.layer_config.attention_config()
        {
            if attention_config.has_sinks {
                let num_heads = decoder_config.num_heads;
                Some(
                    (0..decoder_config.num_layers)
                        .map(|_| unsafe {
                            RefCell::new(context.array_uninitialized(
                                &[num_heads],
                                DataType::F32,
                            ))
                        })
                        .collect(),
                )
            } else {
                None
            }
        } else {
            None
        };

        Self {
            embeddings,
            global_rope,
            local_rope,
            moe_expert_weights,
            attention_sinks,
        }
    }

    pub fn update_data(
        &mut self,
        parameter_tree: &ParameterTree<Rc<MTLContext>>,
    ) {
        self.embeddings.update_data(parameter_tree);
        if let Some(global_rope) = &mut self.global_rope {
            global_rope
                .update_data(parameter_tree, String::from("global_rope"));
        }
        if let Some(local_rope) = &mut self.local_rope {
            local_rope.update_data(parameter_tree, String::from("local_rope"));
        }

        if let Some(sinks_vec) = &mut self.attention_sinks {
            for (layer_idx, sink_cell) in sinks_vec.iter_mut().enumerate() {
                let layer_tree = parameter_tree
                    .subtree(&format!("layers.{}", layer_idx))
                    .unwrap();
                let attn_tree = layer_tree.subtree("attention").unwrap();
                let sinks_arr = attn_tree.leaf("sinks").unwrap();
                let mut dst = sink_cell.borrow_mut();
                let dst_slice = dst.as_slice_mut::<f32>().unwrap();

                match sinks_arr.data_type() {
                    DataType::F32 => {
                        let src = sinks_arr.as_slice::<f32>().unwrap();
                        dst_slice.copy_from_slice(src);
                    },
                    DataType::BF16 => {
                        let src = sinks_arr.as_slice::<bf16>().unwrap();
                        for (dst_val, src_val) in
                            dst_slice.iter_mut().zip(src.iter())
                        {
                            *dst_val = f32::from(*src_val);
                        }
                    },
                    DataType::F16 => {
                        let src = sinks_arr.as_slice::<f16>().unwrap();
                        for (dst_val, src_val) in
                            dst_slice.iter_mut().zip(src.iter())
                        {
                            *dst_val = f32::from(*src_val);
                        }
                    },
                    other => {
                        panic!(
                            "Unsupported attention sink data type: {:?}",
                            other
                        );
                    },
                }
            }
        }
    }
}

struct SsmMatrixArrays {
    ssm_matrix_prefix: ArrayCell,
    ssm_matrix_chunk_sums: ArrayCell,
    ssm_matrix_chunk_offsets: ArrayCell,
    ssm_matrix_decay_last: ArrayCell,
    ssm_matrix_c_packed: ArrayCell,
    ssm_matrix_b_packed: ArrayCell,
    ssm_matrix_cb_groups: ArrayCell,
    ssm_matrix_c_head: ArrayCell,
    ssm_matrix_attn: ArrayCell,
    ssm_matrix_dtx: ArrayCell,
    ssm_matrix_y_tmp: ArrayCell,
    ssm_matrix_dtxdecay: ArrayCell,
    ssm_matrix_b_head: ArrayCell,
}

struct AuxBuffers {
    suffix_length: usize,
    /// [suffix_length, model_dim]
    main: ArrayCell,
    /// [suffix_length, model_dim]
    shortcut: ArrayCell,
    /// [suffix_length, (num_heads + 2 * num_groups) * head_dim]
    qkv: ArrayCell,
    /// [suffix_length, num_heads * head_dim]
    attention_output: ArrayCell,
    /// [suffix_length, 2 * hidden_dim]
    mlp_fused_up: ArrayCell,
    /// [suffix_length, hidden_dim]
    mlp_hidden: ArrayCell,
    /// [suffix_length, max_mamba_inproj_dim]
    ssm_inproj: Option<ArrayCell>,
    /// [suffix_length, max_conv_dim]
    ssm_packed: Option<ArrayCell>,
    /// [suffix_length + kernel_size - 1, max_conv_dim]
    ssm_conv_padded: Option<ArrayCell>,
    /// [suffix_length, num_heads, head_dim]
    ssm_x: Option<ArrayCell>,
    /// [suffix_length, num_groups, state_dim]
    ssm_b: Option<ArrayCell>,
    /// [suffix_length, num_groups, state_dim]
    ssm_c: Option<ArrayCell>,
    /// [suffix_length, num_heads]
    ssm_dt: Option<ArrayCell>,
    /// [suffix_length, num_heads, head_dim]
    ssm_z: Option<ArrayCell>,
    ssm_matrix: Option<SsmMatrixArrays>,
    /// [num_heads, max_suffix_length, head_dim]
    rotated_queries: ArrayCell,
    /// [num_groups, max_suffix_length, head_dim]
    rotated_keys: ArrayCell,
    /// [num_heads * suffix_length * total_blocks_count * head_dim]
    attention_partials: ArrayCell,
    /// [num_heads * suffix_length * total_blocks_count]
    attention_sums: ArrayCell,
    /// [num_heads * suffix_length * total_blocks_count]
    attention_maxs: ArrayCell,

    moe_topk_ids: Option<ArrayCell>,
    moe_topk_probs: Option<ArrayCell>,
    moe_offsets: Option<ArrayCell>,
    moe_sumk: Option<ArrayCell>,
    moe_bucketed_token_ids: Option<ArrayCell>,
    moe_bucketed_probs: Option<ArrayCell>,
    moe_x_perm: Option<ArrayCell>,
    moe_tok2row: Option<ArrayCell>,
    moe_y_partial: Option<ArrayCell>,
    moe_hidden: Option<ArrayCell>,
    moe_two_pass_row_expert_map: Option<ArrayCell>,
    moe_tile_counts: Option<ArrayCell>,
    moe_tile_offsets: Option<ArrayCell>,
    moe_tile_map: Option<ArrayCell>,
    moe_total_tiles: Option<ArrayCell>,
    moe_dispatch_args: Option<ArrayCell>,
    moe_scatter_partials: Option<ArrayCell>,
    moe_scatter_block_bases: Option<ArrayCell>,
    moe_block_alloc: Option<ArrayCell>,
}

impl AuxBuffers {
    fn new(
        scratch: &ForwardPassBuffers,
        decoder_config: &DecoderConfig,
        model_shape: &ModelShape,
        suffix_length: usize,
    ) -> Self {
        let act_dtype = model_shape.activation_data_type();
        unsafe {
            Self {
                suffix_length,
                main: RefCell::new(MetalArray::new(
                    scratch.main.clone(),
                    &model_shape.main_shape(suffix_length),
                    act_dtype,
                )),
                shortcut: RefCell::new(MetalArray::new(
                    scratch.shortcut.clone(),
                    &model_shape.main_shape(suffix_length),
                    act_dtype,
                )),
                qkv: RefCell::new(MetalArray::new(
                    scratch.qkv.clone(),
                    &model_shape.qkv_shape(suffix_length),
                    act_dtype,
                )),
                attention_output: RefCell::new(MetalArray::new(
                    scratch.attention_output.clone(),
                    &model_shape.attention_output_shape(suffix_length),
                    act_dtype,
                )),
                mlp_fused_up: RefCell::new(MetalArray::new(
                    scratch.mlp_fused_up.clone(),
                    &model_shape.mlp_fused_up_shape(suffix_length),
                    act_dtype,
                )),
                mlp_hidden: RefCell::new(MetalArray::new(
                    scratch.mlp_hidden.clone(),
                    &model_shape.mlp_hidden_shape(suffix_length),
                    act_dtype,
                )),
                ssm_inproj: match (
                    scratch.ssm_inproj.as_ref(),
                    model_shape.ssm_inproj_shape(suffix_length),
                ) {
                    (Some(buf), Some(shape)) => Some(RefCell::new(
                        MetalArray::new(buf.clone(), &shape, act_dtype),
                    )),
                    _ => None,
                },
                ssm_packed: match (
                    scratch.ssm_packed.as_ref(),
                    model_shape.ssm_packed_shape(suffix_length),
                ) {
                    (Some(buf), Some(shape)) => Some(RefCell::new(
                        MetalArray::new(buf.clone(), &shape, act_dtype),
                    )),
                    _ => None,
                },
                ssm_conv_padded: match (
                    scratch.ssm_conv_padded.as_ref(),
                    model_shape.ssm_conv_padded_shape(suffix_length),
                ) {
                    (Some(buf), Some(shape)) => Some(RefCell::new(
                        MetalArray::new(buf.clone(), &shape, act_dtype),
                    )),
                    _ => None,
                },
                ssm_x: match (
                    scratch.ssm_x.as_ref(),
                    model_shape.ssm_x_shape(suffix_length),
                ) {
                    (Some(buf), Some(shape)) => Some(RefCell::new(
                        MetalArray::new(buf.clone(), &shape, act_dtype),
                    )),
                    _ => None,
                },
                ssm_b: match (
                    scratch.ssm_b.as_ref(),
                    model_shape.ssm_bc_shape(suffix_length),
                ) {
                    (Some(buf), Some(shape)) => Some(RefCell::new(
                        MetalArray::new(buf.clone(), &shape, act_dtype),
                    )),
                    _ => None,
                },
                ssm_c: match (
                    scratch.ssm_c.as_ref(),
                    model_shape.ssm_bc_shape(suffix_length),
                ) {
                    (Some(buf), Some(shape)) => Some(RefCell::new(
                        MetalArray::new(buf.clone(), &shape, act_dtype),
                    )),
                    _ => None,
                },
                ssm_dt: match (
                    scratch.ssm_dt.as_ref(),
                    model_shape.ssm_dt_shape(suffix_length),
                ) {
                    (Some(buf), Some(shape)) => Some(RefCell::new(
                        MetalArray::new(buf.clone(), &shape, act_dtype),
                    )),
                    _ => None,
                },
                ssm_z: match (
                    scratch.ssm_z.as_ref(),
                    model_shape.ssm_z_shape(suffix_length),
                ) {
                    (Some(buf), Some(shape)) => Some(RefCell::new(
                        MetalArray::new(buf.clone(), &shape, act_dtype),
                    )),
                    _ => None,
                },
                ssm_matrix: scratch.ssm_matrix.as_ref().map(|matrix_bufs| {
                    let dt_shape = model_shape
                        .ssm_matrix_dt_shape(suffix_length)
                        .expect("matrix dt shape missing");
                    let chunk_shape = model_shape
                        .ssm_matrix_chunk_shape(suffix_length)
                        .expect("matrix chunk shape missing");
                    let head_square_shape = model_shape
                        .ssm_matrix_head_square_shape(suffix_length)
                        .expect("matrix head square shape missing");
                    let decay_last_shape = model_shape
                        .ssm_matrix_decay_last_shape(suffix_length)
                        .expect("matrix decay last shape missing");
                    let group_pack_shape = model_shape
                        .ssm_matrix_group_pack_shape(suffix_length)
                        .expect("matrix group pack shape missing");
                    let group_pack_t_shape = model_shape
                        .ssm_matrix_group_pack_transposed_shape(suffix_length)
                        .expect("matrix group pack T shape missing");
                    let group_square_shape = model_shape
                        .ssm_matrix_group_square_shape(suffix_length)
                        .expect("matrix group square shape missing");
                    let dtx_shape = model_shape
                        .ssm_matrix_dtx_shape(suffix_length)
                        .expect("matrix dtx shape missing");
                    let dtxdecay_shape = model_shape
                        .ssm_matrix_dtxdecay_shape(suffix_length)
                        .expect("matrix dtxdecay shape missing");
                    let b_head_shape = model_shape
                        .ssm_matrix_b_head_shape(suffix_length)
                        .expect("matrix b_head shape missing");
                    let c_transposed_shape = model_shape
                        .ssm_matrix_c_transposed_shape(suffix_length)
                        .expect("matrix c transposed shape missing");
                    SsmMatrixArrays {
                        ssm_matrix_prefix: RefCell::new(MetalArray::new(
                            matrix_bufs.prefix.clone(),
                            &dt_shape,
                            DataType::F32,
                        )),
                        ssm_matrix_chunk_sums: RefCell::new(MetalArray::new(
                            matrix_bufs.chunk_sums.clone(),
                            &chunk_shape,
                            DataType::F32,
                        )),
                        ssm_matrix_chunk_offsets: RefCell::new(
                            MetalArray::new(
                                matrix_bufs.chunk_offsets.clone(),
                                &chunk_shape,
                                DataType::F32,
                            ),
                        ),
                        ssm_matrix_decay_last: RefCell::new(MetalArray::new(
                            matrix_bufs.decay_last.clone(),
                            &decay_last_shape,
                            act_dtype,
                        )),
                        ssm_matrix_c_packed: RefCell::new(MetalArray::new(
                            matrix_bufs.c_packed.clone(),
                            &group_pack_shape,
                            act_dtype,
                        )),
                        ssm_matrix_b_packed: RefCell::new(MetalArray::new(
                            matrix_bufs.b_packed.clone(),
                            &group_pack_t_shape,
                            act_dtype,
                        )),
                        ssm_matrix_cb_groups: RefCell::new(MetalArray::new(
                            matrix_bufs.cb_groups.clone(),
                            &group_square_shape,
                            act_dtype,
                        )),
                        ssm_matrix_c_head: RefCell::new(MetalArray::new(
                            matrix_bufs.c_head_transposed.clone(),
                            &c_transposed_shape,
                            act_dtype,
                        )),
                        ssm_matrix_attn: RefCell::new(MetalArray::new(
                            matrix_bufs.attn.clone(),
                            &head_square_shape,
                            act_dtype,
                        )),
                        ssm_matrix_dtx: RefCell::new(MetalArray::new(
                            matrix_bufs.dtx.clone(),
                            &dtx_shape,
                            act_dtype,
                        )),
                        ssm_matrix_y_tmp: RefCell::new(MetalArray::new(
                            matrix_bufs.y_tmp.clone(),
                            &dtx_shape,
                            act_dtype,
                        )),
                        ssm_matrix_dtxdecay: RefCell::new(MetalArray::new(
                            matrix_bufs.dtxdecay.clone(),
                            &dtxdecay_shape,
                            act_dtype,
                        )),
                        ssm_matrix_b_head: RefCell::new(MetalArray::new(
                            matrix_bufs.b_head.clone(),
                            &b_head_shape,
                            act_dtype,
                        )),
                    }
                }),
                rotated_queries: RefCell::new(MetalArray::new(
                    scratch.rotated_queries.clone(),
                    &model_shape.rotated_queries_shape(suffix_length),
                    act_dtype,
                )),
                rotated_keys: RefCell::new(MetalArray::new(
                    scratch.rotated_keys.clone(),
                    &model_shape.rotated_keys_shape(suffix_length),
                    act_dtype,
                )),
                attention_partials: RefCell::new(MetalArray::new(
                    scratch.attention_partials.clone(),
                    &model_shape.attention_partials_shape(suffix_length),
                    act_dtype,
                )),
                attention_sums: RefCell::new(MetalArray::new(
                    scratch.attention_sums.clone(),
                    &model_shape.attention_sums_shape(suffix_length),
                    act_dtype,
                )),
                attention_maxs: RefCell::new(MetalArray::new(
                    scratch.attention_maxs.clone(),
                    &model_shape.attention_maxs_shape(suffix_length),
                    act_dtype,
                )),

                moe_topk_ids: match &decoder_config.layer_config.mlp_config {
                    MLPConfig::MixtureOfExperts(moe) => {
                        scratch.moe_topk_ids.as_ref().map(|buf| {
                            RefCell::new(MetalArray::new(
                                buf.clone(),
                                &model_shape.moe_topk_ids_shape(
                                    suffix_length,
                                    moe.num_experts_per_token,
                                ),
                                DataType::U32,
                            ))
                        })
                    },
                    _ => None,
                },
                moe_topk_probs: match &decoder_config.layer_config.mlp_config {
                    MLPConfig::MixtureOfExperts(moe) => {
                        scratch.moe_topk_probs.as_ref().map(|buf| {
                            RefCell::new(MetalArray::new(
                                buf.clone(),
                                &model_shape.moe_topk_probs_shape(
                                    suffix_length,
                                    moe.num_experts_per_token,
                                ),
                                act_dtype,
                            ))
                        })
                    },
                    _ => None,
                },
                moe_offsets: match &decoder_config.layer_config.mlp_config {
                    MLPConfig::MixtureOfExperts(moe) => {
                        scratch.moe_offsets.as_ref().map(|buf| {
                            RefCell::new(MetalArray::new(
                                buf.clone(),
                                &model_shape
                                    .moe_offsets_shape(moe.mixture_size),
                                DataType::U32,
                            ))
                        })
                    },
                    _ => None,
                },
                moe_sumk: match &decoder_config.layer_config.mlp_config {
                    MLPConfig::MixtureOfExperts(_) => {
                        scratch.moe_sumk.as_ref().map(|buf| {
                            RefCell::new(MetalArray::new(
                                buf.clone(),
                                &model_shape.moe_sumk_shape(),
                                DataType::U32,
                            ))
                        })
                    },
                    _ => None,
                },
                moe_bucketed_token_ids: match &decoder_config
                    .layer_config
                    .mlp_config
                {
                    MLPConfig::MixtureOfExperts(moe) => {
                        let max_routed =
                            suffix_length * moe.num_experts_per_token;
                        scratch.moe_bucketed_token_ids.as_ref().map(|buf| {
                            RefCell::new(MetalArray::new(
                                buf.clone(),
                                &model_shape
                                    .moe_bucketed_token_ids_shape(max_routed),
                                DataType::U32,
                            ))
                        })
                    },
                    _ => None,
                },
                moe_bucketed_probs: match &decoder_config
                    .layer_config
                    .mlp_config
                {
                    MLPConfig::MixtureOfExperts(moe) => {
                        let max_routed =
                            suffix_length * moe.num_experts_per_token;
                        scratch.moe_bucketed_probs.as_ref().map(|buf| {
                            RefCell::new(MetalArray::new(
                                buf.clone(),
                                &model_shape
                                    .moe_bucketed_probs_shape(max_routed),
                                act_dtype,
                            ))
                        })
                    },
                    _ => None,
                },
                moe_x_perm: match &decoder_config.layer_config.mlp_config {
                    MLPConfig::MixtureOfExperts(moe) => {
                        let max_routed =
                            suffix_length * moe.num_experts_per_token;
                        scratch.moe_x_perm.as_ref().map(|buf| {
                            RefCell::new(MetalArray::new(
                                buf.clone(),
                                &model_shape.moe_x_perm_shape(max_routed),
                                DataType::F16,
                            ))
                        })
                    },
                    _ => None,
                },
                moe_tok2row: match &decoder_config.layer_config.mlp_config {
                    MLPConfig::MixtureOfExperts(moe) => {
                        scratch.moe_tok2row.as_ref().map(|buf| {
                            RefCell::new(MetalArray::new(
                                buf.clone(),
                                &model_shape.moe_tok2row_shape(
                                    suffix_length,
                                    moe.num_experts_per_token,
                                ),
                                DataType::I32,
                            ))
                        })
                    },
                    _ => None,
                },
                moe_y_partial: match &decoder_config.layer_config.mlp_config {
                    MLPConfig::MixtureOfExperts(moe) => {
                        let max_routed =
                            suffix_length * moe.num_experts_per_token;
                        scratch.moe_y_partial.as_ref().map(|buf| {
                            RefCell::new(MetalArray::new(
                                buf.clone(),
                                &model_shape.moe_y_partial_shape(max_routed),
                                DataType::F16,
                            ))
                        })
                    },
                    _ => None,
                },
                moe_hidden: match &decoder_config.layer_config.mlp_config {
                    MLPConfig::MixtureOfExperts(moe) => {
                        let max_routed =
                            suffix_length * moe.num_experts_per_token;
                        scratch.moe_hidden.as_ref().map(|buf| {
                            RefCell::new(MetalArray::new(
                                buf.clone(),
                                &model_shape.moe_hidden_shape(max_routed),
                                act_dtype,
                            ))
                        })
                    },
                    _ => None,
                },
                moe_two_pass_row_expert_map: match &decoder_config
                    .layer_config
                    .mlp_config
                {
                    MLPConfig::MixtureOfExperts(moe) => {
                        let max_routed =
                            suffix_length * moe.num_experts_per_token;
                        scratch.moe_two_pass_row_expert_map.as_ref().map(
                            |buf| {
                                RefCell::new(MetalArray::new(
                                    buf.clone(),
                                    &[max_routed],
                                    DataType::U32,
                                ))
                            },
                        )
                    },
                    _ => None,
                },
                moe_tile_counts: match &decoder_config.layer_config.mlp_config {
                    MLPConfig::MixtureOfExperts(moe) => {
                        scratch.moe_tile_counts.as_ref().map(|buf| {
                            RefCell::new(MetalArray::new(
                                buf.clone(),
                                &model_shape.moe_counts_shape(moe.mixture_size),
                                DataType::U32,
                            ))
                        })
                    },
                    _ => None,
                },
                moe_tile_offsets: match &decoder_config.layer_config.mlp_config
                {
                    MLPConfig::MixtureOfExperts(moe) => {
                        scratch.moe_tile_offsets.as_ref().map(|buf| {
                            RefCell::new(MetalArray::new(
                                buf.clone(),
                                &model_shape
                                    .moe_offsets_shape(moe.mixture_size),
                                DataType::U32,
                            ))
                        })
                    },
                    _ => None,
                },
                moe_tile_map: match &decoder_config.layer_config.mlp_config {
                    MLPConfig::MixtureOfExperts(moe) => {
                        let max_routed =
                            suffix_length * moe.num_experts_per_token;
                        scratch.moe_tile_map.as_ref().map(|buf| {
                            RefCell::new(MetalArray::new(
                                buf.clone(),
                                &model_shape.moe_tile_map_shape(max_routed),
                                DataType::U32,
                            ))
                        })
                    },
                    _ => None,
                },
                moe_total_tiles: match &decoder_config.layer_config.mlp_config {
                    MLPConfig::MixtureOfExperts(_) => {
                        scratch.moe_total_tiles.as_ref().map(|buf| {
                            RefCell::new(MetalArray::new(
                                buf.clone(),
                                &model_shape.moe_total_tiles_shape(),
                                DataType::U32,
                            ))
                        })
                    },
                    _ => None,
                },
                moe_dispatch_args: match &decoder_config.layer_config.mlp_config
                {
                    MLPConfig::MixtureOfExperts(_) => {
                        scratch.moe_dispatch_args.as_ref().map(|buf| {
                            RefCell::new(MetalArray::new(
                                buf.clone(),
                                &model_shape.moe_dispatch_args_shape(),
                                DataType::U32,
                            ))
                        })
                    },
                    _ => None,
                },
                moe_scatter_partials: scratch
                    .moe_scatter_partials
                    .as_ref()
                    .map(|buf| {
                        let num_blocks = ((suffix_length + 255) / 256).max(1);
                        match &decoder_config.layer_config.mlp_config {
                            MLPConfig::MixtureOfExperts(moe) => {
                                let num_tiles =
                                    ((moe.mixture_size + 512 - 1) / 512).max(1);
                                let entries = num_blocks * num_tiles * 512;
                                RefCell::new(MetalArray::new(
                                    buf.clone(),
                                    &[entries],
                                    DataType::U32,
                                ))
                            },
                            _ => unreachable!(),
                        }
                    }),
                moe_scatter_block_bases: scratch
                    .moe_scatter_block_bases
                    .as_ref()
                    .map(|buf| {
                        let num_blocks = ((suffix_length + 255) / 256).max(1);
                        match &decoder_config.layer_config.mlp_config {
                            MLPConfig::MixtureOfExperts(moe) => {
                                let num_tiles =
                                    ((moe.mixture_size + 512 - 1) / 512).max(1);
                                let entries = num_blocks * num_tiles * 512;
                                RefCell::new(MetalArray::new(
                                    buf.clone(),
                                    &[entries],
                                    DataType::U32,
                                ))
                            },
                            _ => unreachable!(),
                        }
                    }),
                moe_block_alloc: scratch.moe_block_alloc.as_ref().map(|buf| {
                    let num_blocks = ((suffix_length + 255) / 256).max(1);
                    match &decoder_config.layer_config.mlp_config {
                        MLPConfig::MixtureOfExperts(moe) => {
                            let num_tiles =
                                ((moe.mixture_size + 512 - 1) / 512).max(1);
                            let entries = num_blocks * num_tiles * 512;
                            RefCell::new(MetalArray::new(
                                buf.clone(),
                                &[entries],
                                DataType::U32,
                            ))
                        },
                        _ => unreachable!(),
                    }
                }),
            }
        }
    }
}

pub struct ForwardPassState {
    context: Rc<MTLContext>,
    /// [suffix_length] - u64
    token_ids: ArrayCell,
    /// [suffix_length] - i32
    token_positions: ArrayCell,
    /// [suffix_length] - u64
    token_seeds: ArrayCell,
    /// [suffix_length, suffix_length + prefix_length]
    attention_bias: HashMap<Option<usize>, ArrayCell>,
    /// [suffix_length, vocabulary_size]
    logits: ArrayCell,
    pub cache_layers: Rc<RefCell<CacheLayers>>,
    pub shared_buffers: Rc<RefCell<SharedBuffers>>,
    aux_buffers: AuxBuffers,
    /// [suffix_length] - u32 sampling output buffer
    pub sampling_output: Option<ArrayCell>,
    /// Current sampling configuration for this forward pass
    pub sampling_method: Option<SamplingMethod>,
    pub traces: Option<Rc<RefCell<DecoderActivationTrace>>>,
    active_suffix_length: usize,
}

impl ForwardPassState {
    pub fn new(
        context: Rc<MTLContext>,
        decoder_config: &DecoderConfig,
        model_shape: &ModelShape,
        scratch: &ForwardPassBuffers,
        cache_layers: Rc<RefCell<CacheLayers>>,
        shared_buffers: Rc<RefCell<SharedBuffers>>,
        token_ids: &[u64],
        token_positions: &[usize],
<<<<<<< HEAD
        active_suffix_length: usize,
=======
        token_seeds: &[u64],
>>>>>>> e623aa11
        trace: bool,
        external_bias_fn: Option<&dyn Fn(usize, usize) -> bool>,
    ) -> Self {
        let suffix_length = token_ids.len();
        assert_eq!(
            suffix_length,
            token_positions.len(),
            "Tokens and token positions must have the same length, got {} and {} respectively",
            suffix_length,
            token_positions.len()
        );
        assert!(
            suffix_length <= cache_layers.borrow().max_suffix_length(),
            "KV cache size can only accomodate a suffix of length up to {}, but tried to use a suffix of length {}",
            cache_layers.borrow().max_suffix_length(),
            suffix_length
        );
        assert!(
            active_suffix_length <= suffix_length,
            "Active suffix length ({active_suffix_length}) must be <= suffix length ({suffix_length})"
        );
        let aux_buffers = AuxBuffers::new(
            scratch,
            decoder_config,
            model_shape,
            suffix_length,
        );

        // --------------------
        // Token IDs
        // --------------------
        let mut token_ids_array = unsafe {
            MetalArray::new(
                scratch.token_ids.clone(),
                &[suffix_length],
                DataType::U64,
            )
        };
        context.copy_from_view(&mut token_ids_array, token_ids.into());
        let token_ids_refcell = RefCell::new(token_ids_array);

        // --------------------
        // Token Positions (i32)
        // --------------------
        let mut token_positions_array = unsafe {
            MetalArray::new(
                scratch.token_positions.clone(),
                &[suffix_length],
                DataType::I32,
            )
        };
        let token_positions_i32: Box<[i32]> =
            token_positions.iter().map(|p| *p as i32).collect();
        context.copy_from_view(
            &mut token_positions_array,
            token_positions_i32.as_ref().into(),
        );
        let token_positions_refcell = RefCell::new(token_positions_array);

        // --------------------
        // Token Seeds
        // --------------------
        let mut token_seeds_array = unsafe {
            MetalArray::new(
                scratch.token_seeds.clone(),
                &[suffix_length],
                DataType::U64,
            )
        };
        context.copy_from_view(&mut token_seeds_array, token_seeds.into());
        let token_seeds_refcell = RefCell::new(token_seeds_array);

        // --------------------
        // Attention Bias
        // --------------------

        let act_dtype = model_shape.activation_data_type();

        let mut attention_bias_map: HashMap<Option<usize>, MetalArray> =
            scratch
                .attention_window_size_to_bias
                .iter()
                .map(|(window_size, buffer)| {
                    let prefix_length = window_size
                        .unwrap_or(cache_layers.borrow().max_prefix_length());
                    let attention_bias_shape =
                        [suffix_length, suffix_length + prefix_length];

                    let array = unsafe {
                        MetalArray::new(
                            buffer.clone(),
                            &attention_bias_shape,
                            act_dtype,
                        )
                    };
                    (*window_size, array)
                })
                .collect();

        cache_layers.borrow().fill_attention_bias(
            &mut attention_bias_map,
            token_positions,
            suffix_length,
            &context,
            external_bias_fn,
        );

        let attention_bias: HashMap<Option<usize>, ArrayCell> =
            attention_bias_map
                .into_iter()
                .map(|(k, v)| (k, RefCell::new(v)))
                .collect();

        // --------------------
        // Logits
        // --------------------
        let logits = RefCell::new(unsafe {
            MetalArray::new(
                scratch.logits.clone(),
                &model_shape.logits_shape(suffix_length),
                act_dtype,
            )
        });

        let sampling_output = RefCell::new(unsafe {
            MetalArray::new(
                scratch.sampling_output.clone(),
                &[suffix_length],
                DataType::U32,
            )
        });

        let traces = if trace {
            Some(Rc::new(RefCell::new(DecoderActivationTrace::new(
                &context,
                model_shape,
                suffix_length,
            ))))
        } else {
            None
        };

        Self {
            context,
            token_ids: token_ids_refcell,
            token_positions: token_positions_refcell,
            token_seeds: token_seeds_refcell,
            attention_bias,
            logits,
            cache_layers,
            shared_buffers,
            aux_buffers,
            sampling_output: Some(sampling_output),
            sampling_method: None,
            traces,
            active_suffix_length,
        }
    }

    fn array_cell(
        &self,
        id: ArrayId,
    ) -> RefCell<MetalArray> {
        match id {
            ArrayId::TokenIds => self.token_ids.clone(),
            ArrayId::TokenPositions => self.token_positions.clone(),
            ArrayId::TokenSeeds => self.token_seeds.clone(),
            ArrayId::Logits => self.logits.clone(),
            ArrayId::Main => self.aux_buffers.main.clone(),
            ArrayId::Shortcut => self.aux_buffers.shortcut.clone(),
            ArrayId::QKV => self.aux_buffers.qkv.clone(),
            ArrayId::AttentionOutput => {
                self.aux_buffers.attention_output.clone()
            },
            ArrayId::MlpFusedUp => self.aux_buffers.mlp_fused_up.clone(),
            ArrayId::MlpHidden => self.aux_buffers.mlp_hidden.clone(),
            ArrayId::SsmInProj => self
                .aux_buffers
                .ssm_inproj
                .as_ref()
                .expect("SSM in-projection buffer requested but not initialized")
                .clone(),
            ArrayId::Keys(layer_index) => {
                let cache = self.cache_layers.borrow();
                match cache.data[layer_index].as_transformer() {
                    Some(layer) => layer.keys.clone(),
                    None => panic!(
                        "Requested transformer keys for non-transformer layer {}",
                        layer_index
                    ),
                }
            },
            ArrayId::Values(layer_index) => {
                let cache = self.cache_layers.borrow();
                match cache.data[layer_index].as_transformer() {
                    Some(layer) => layer.values.clone(),
                    None => panic!(
                        "Requested transformer values for non-transformer layer {}",
                        layer_index
                    ),
                }
            },
            ArrayId::SsmConvState(layer_index) => {
                let cache = self.cache_layers.borrow();
                match cache.data[layer_index].as_state_space() {
                    Some(layer) => layer.conv_state.clone(),
                    None => panic!(
                        "Requested SSM conv state for transformer layer {}",
                        layer_index
                    ),
                }
            },
            ArrayId::SsmState(layer_index) => {
                let cache = self.cache_layers.borrow();
                match cache.data[layer_index].as_state_space() {
                    Some(layer) => layer.ssm_state.clone(),
                    None => panic!(
                        "Requested SSM state for transformer layer {}",
                        layer_index
                    ),
                }
            },
            ArrayId::SsmPacked(layer_index) => {
                let _ = layer_index;
                self.aux_buffers
                    .ssm_packed
                    .as_ref()
                    .expect("SSM packed buffer not initialized")
                    .clone()
            },
            ArrayId::SsmX(layer_index) => {
                let _ = layer_index;
                self.aux_buffers
                    .ssm_x
                    .as_ref()
                    .expect("SSM x buffer not initialized")
                    .clone()
            },
            ArrayId::SsmB(layer_index) => {
                let _ = layer_index;
                self.aux_buffers
                    .ssm_b
                    .as_ref()
                    .expect("SSM b buffer not initialized")
                    .clone()
            },
            ArrayId::SsmC(layer_index) => {
                let _ = layer_index;
                self.aux_buffers
                    .ssm_c
                    .as_ref()
                    .expect("SSM c buffer not initialized")
                    .clone()
            },
            ArrayId::SsmDt(layer_index) => {
                let _ = layer_index;
                self.aux_buffers
                    .ssm_dt
                    .as_ref()
                    .expect("SSM dt buffer not initialized")
                    .clone()
            },
            ArrayId::SsmZ(layer_index) => {
                let _ = layer_index;
                self.aux_buffers
                    .ssm_z
                    .as_ref()
                    .expect("SSM z buffer not initialized")
                    .clone()
            },
            ArrayId::SsmMatrixPrefix(layer_index) => {
                let _ = layer_index;
                self.aux_buffers
                    .ssm_matrix
                    .as_ref()
                    .expect("SSM matrix buffers not initialized")
                    .ssm_matrix_prefix
                    .clone()
            },
            ArrayId::SsmMatrixChunkSums(layer_index) => {
                let _ = layer_index;
                self.aux_buffers
                    .ssm_matrix
                    .as_ref()
                    .expect("SSM matrix buffers not initialized")
                    .ssm_matrix_chunk_sums
                    .clone()
            },
            ArrayId::SsmMatrixChunkOffsets(layer_index) => {
                let _ = layer_index;
                self.aux_buffers
                    .ssm_matrix
                    .as_ref()
                    .expect("SSM matrix buffers not initialized")
                    .ssm_matrix_chunk_offsets
                    .clone()
            },
            ArrayId::SsmMatrixDecayLast(layer_index) => {
                let _ = layer_index;
                self.aux_buffers
                    .ssm_matrix
                    .as_ref()
                    .expect("SSM matrix buffers not initialized")
                    .ssm_matrix_decay_last
                    .clone()
            },
            ArrayId::SsmMatrixCPacked(layer_index) => {
                let _ = layer_index;
                self.aux_buffers
                    .ssm_matrix
                    .as_ref()
                    .expect("SSM matrix buffers not initialized")
                    .ssm_matrix_c_packed
                    .clone()
            },
            ArrayId::SsmMatrixBPacked(layer_index) => {
                let _ = layer_index;
                self.aux_buffers
                    .ssm_matrix
                    .as_ref()
                    .expect("SSM matrix buffers not initialized")
                    .ssm_matrix_b_packed
                    .clone()
            },
            ArrayId::SsmMatrixCBGroups(layer_index) => {
                let _ = layer_index;
                self.aux_buffers
                    .ssm_matrix
                    .as_ref()
                    .expect("SSM matrix buffers not initialized")
                    .ssm_matrix_cb_groups
                    .clone()
            },
            ArrayId::SsmMatrixAttn(layer_index) => {
                let _ = layer_index;
                self.aux_buffers
                    .ssm_matrix
                    .as_ref()
                    .expect("SSM matrix buffers not initialized")
                    .ssm_matrix_attn
                    .clone()
            },
            ArrayId::SsmMatrixDtx(layer_index) => {
                let _ = layer_index;
                self.aux_buffers
                    .ssm_matrix
                    .as_ref()
                    .expect("SSM matrix buffers not initialized")
                    .ssm_matrix_dtx
                    .clone()
            },
            ArrayId::SsmMatrixYTmp(layer_index) => {
                let _ = layer_index;
                self.aux_buffers
                    .ssm_matrix
                    .as_ref()
                    .expect("SSM matrix buffers not initialized")
                    .ssm_matrix_y_tmp
                    .clone()
            },
            ArrayId::SsmMatrixDtxDecay(layer_index) => {
                let _ = layer_index;
                self.aux_buffers
                    .ssm_matrix
                    .as_ref()
                    .expect("SSM matrix buffers not initialized")
                    .ssm_matrix_dtxdecay
                    .clone()
            },
            ArrayId::SsmMatrixBHead(layer_index) => {
                let _ = layer_index;
                self.aux_buffers
                    .ssm_matrix
                    .as_ref()
                    .expect("SSM matrix buffers not initialized")
                    .ssm_matrix_b_head
                    .clone()
            },
            ArrayId::SsmMatrixCHeadTransposed(layer_index) => {
                let _ = layer_index;
                self.aux_buffers
                    .ssm_matrix
                    .as_ref()
                    .expect("SSM matrix buffers not initialized")
                    .ssm_matrix_c_head
                    .clone()
            },
            ArrayId::RotatedQueries => self.aux_buffers.rotated_queries.clone(),
            ArrayId::RotatedKeys => self.aux_buffers.rotated_keys.clone(),
            ArrayId::AttentionPartials => {
                self.aux_buffers.attention_partials.clone()
            },
            ArrayId::AttentionSums => self.aux_buffers.attention_sums.clone(),
            ArrayId::AttentionMaxs => self.aux_buffers.attention_maxs.clone(),

            ArrayId::EmbeddingsInputWeights => {
                match &self.shared_buffers.borrow().embeddings {
                    EmbeddingsBuffers::Tied {
                        weights,
                    } => weights.clone(),
                    EmbeddingsBuffers::Untied {
                        input_weights,
                        ..
                    } => input_weights.clone(),
                    EmbeddingsBuffers::QuantizedTied {
                        weights,
                        ..
                    } => weights.clone(),
                    EmbeddingsBuffers::MLXSemiQuantizedUntied {
                        input_weights,
                        ..
                    } => input_weights.clone(),
                }
            },
            ArrayId::EmbeddingsOutputWeights => {
                match &self.shared_buffers.borrow().embeddings {
                    EmbeddingsBuffers::Tied {
                        weights,
                    } => weights.clone(),
                    EmbeddingsBuffers::Untied {
                        output_weights,
                        ..
                    } => output_weights.clone(),
                    EmbeddingsBuffers::QuantizedTied {
                        weights,
                        ..
                    } => weights.clone(),
                    EmbeddingsBuffers::MLXSemiQuantizedUntied {
                        packed_output_weights,
                        ..
                    } => packed_output_weights.clone(),
                }
            },
            ArrayId::EmbeddingsScales => {
                match &self.shared_buffers.borrow().embeddings {
                    EmbeddingsBuffers::QuantizedTied {
                        scales,
                        ..
                    } => scales.clone(),
                    EmbeddingsBuffers::MLXSemiQuantizedUntied {
                        output_scales,
                        ..
                    } => output_scales.clone(),
                    _ => panic!(
                        "Expected EmbeddingsBuffers::QuantizedTied or MLXSemiQuantizedUntied"
                    ),
                }
            },
            ArrayId::RopeCosines(rope_type) => match rope_type {
                RopeType::Global => {
                    let shared_buffers = self.shared_buffers.borrow();
                    shared_buffers
                        .global_rope
                        .as_ref()
                        .expect("Global rope requested but not initialized")
                        .cosines
                        .clone()
                },
                RopeType::Local => self
                    .shared_buffers
                    .borrow()
                    .local_rope
                    .as_ref()
                    .expect("Local rope requested but local_rope buffers are not initialized")
                    .cosines
                    .clone(),
            },
            ArrayId::RopeSines(rope_type) => match rope_type {
                RopeType::Global => {
                    let shared_buffers = self.shared_buffers.borrow();
                    shared_buffers
                        .global_rope
                        .as_ref()
                        .expect("Global rope requested but not initialized")
                        .sines
                        .clone()
                },
                RopeType::Local => self
                    .shared_buffers
                    .borrow()
                    .local_rope
                    .as_ref()
                    .expect("Local rope requested but local_rope buffers are not initialized")
                    .sines
                    .clone(),
            },

            ArrayId::MoeTopkIds => self.aux_buffers.moe_topk_ids.as_ref().expect("MoE topk ids buffer not initialized").clone(),
            ArrayId::MoeTopkProbs => self.aux_buffers.moe_topk_probs.as_ref().expect("MoE topk probs buffer not initialized").clone(),
            ArrayId::MoeOffsets => self.aux_buffers.moe_offsets.as_ref().expect("MoE offsets buffer not initialized").clone(),
            ArrayId::MoeSumK => self.aux_buffers.moe_sumk.as_ref().expect("MoE sumk buffer not initialized").clone(),
            ArrayId::MoeBucketedTokenIds => self.aux_buffers.moe_bucketed_token_ids.as_ref().expect("MoE bucketed token ids buffer not initialized").clone(),
            ArrayId::MoeBucketedProbs => self.aux_buffers.moe_bucketed_probs.as_ref().expect("MoE bucketed probs buffer not initialized").clone(),
            ArrayId::MoeXPerm => self.aux_buffers.moe_x_perm.as_ref().expect("MoE x_perm buffer not initialized").clone(),
            ArrayId::MoeTok2Row => self.aux_buffers.moe_tok2row.as_ref().expect("MoE tok2row buffer not initialized").clone(),
            ArrayId::MoeYPartial => self.aux_buffers.moe_y_partial.as_ref().expect("MoE y_partial buffer not initialized").clone(),
            ArrayId::MoeHidden => self.aux_buffers.moe_hidden.as_ref().expect("MoE hidden buffer not initialized").clone(),
            ArrayId::MoeTwoPassRowExpertMap => self.aux_buffers.moe_two_pass_row_expert_map.as_ref().expect("MoE two-pass row expert map buffer not initialized").clone(),
            ArrayId::MoeTileCounts => self.aux_buffers.moe_tile_counts.as_ref().expect("MoE tile counts buffer not initialized").clone(),
            ArrayId::MoeTileOffsets => self.aux_buffers.moe_tile_offsets.as_ref().expect("MoE tile offsets buffer not initialized").clone(),
            ArrayId::MoeTileMap => self.aux_buffers.moe_tile_map.as_ref().expect("MoE tile map buffer not initialized").clone(),
            ArrayId::MoeTotalTiles => self.aux_buffers.moe_total_tiles.as_ref().expect("MoE total tiles buffer not initialized").clone(),
            ArrayId::MoeDispatchArgs => self.aux_buffers.moe_dispatch_args.as_ref().expect("MoE dispatch args buffer not initialized").clone(),
            ArrayId::MoeScatterPartials => self.aux_buffers.moe_scatter_partials.as_ref().expect("MoE scatter partials buffer not initialized").clone(),
            ArrayId::MoeScatterBlockBases => self.aux_buffers.moe_scatter_block_bases.as_ref().expect("MoE scatter block bases buffer not initialized").clone(),
            ArrayId::MoeBlockAlloc => self.aux_buffers.moe_block_alloc.as_ref().expect("MoE block alloc buffer not initialized").clone(),

            ArrayId::AttentionSinks(layer_index) => {
                self.shared_buffers.borrow().attention_sinks.as_ref()
                    .expect("Attention sinks not initialized")[layer_index].clone()
            },
        }
    }

    pub fn hashmap_cell(
        &self,
        id: &HashMapId,
    ) -> RefCell<HashMap<Option<usize>, ArrayCell>> {
        match id {
            HashMapId::AttentionBias => {
                RefCell::new(self.attention_bias.clone())
            },
        }
    }

    pub fn hashmaps(
        &self,
        ids: &[HashMapId],
    ) -> Box<[HashMap<Option<usize>, ArrayCell>]> {
        ids.iter().map(|id| self.hashmap_cell(id).into_inner()).collect()
    }

    pub fn arrays(
        &self,
        ids: &[ArrayId],
    ) -> Box<[ArrayCell]> {
        ids.iter().map(|id| self.array_cell(*id).clone()).collect()
    }

    pub fn copy_array(
        &self,
        source_array_id: ArrayId,
        destination_array: RefCell<MetalArray>,
    ) {
        destination_array
            .borrow_mut()
            .copy_from_array(&self.arrays(&[source_array_id])[0].borrow());
    }

    pub fn aux_buffers_suffix_length(&self) -> usize {
        self.aux_buffers.suffix_length
    }

    pub fn active_suffix_length(&self) -> usize {
        self.active_suffix_length
    }

    pub fn mtl_context(&self) -> &Rc<MTLContext> {
        &self.context
    }

    pub fn conv_padded_buffer(&self) -> Option<ArrayCell> {
        self.aux_buffers.ssm_conv_padded.as_ref().map(|buf| buf.clone())
    }
}

impl Drop for ForwardPassState {
    fn drop(&mut self) {
        // Nothing extra to clean up now that heap is removed.
    }
}

#[derive(
    Debug,
    Clone,
    Copy,
    PartialEq,
    Eq,
    PartialOrd,
    Ord,
    Hash,
    Serialize,
    Deserialize,
)]
pub enum RopeType {
    Global,
    Local,
}

#[derive(
    Debug,
    Clone,
    Copy,
    PartialEq,
    Eq,
    PartialOrd,
    Ord,
    Hash,
    Serialize,
    Deserialize,
)]
pub enum ArrayId {
    TokenIds,
    TokenPositions,
    Logits,
    TokenSeeds,

    Main,
    Shortcut,
    QKV,
    AttentionOutput,
    MlpFusedUp,
    MlpHidden,
    SsmInProj,

    Keys(usize),
    Values(usize),
    SsmConvState(usize),
    SsmState(usize),
    SsmPacked(usize),
    SsmX(usize),
    SsmB(usize),
    SsmC(usize),
    SsmDt(usize),
    SsmZ(usize),
    SsmMatrixPrefix(usize),
    SsmMatrixChunkSums(usize),
    SsmMatrixChunkOffsets(usize),
    SsmMatrixDecayLast(usize),
    SsmMatrixCPacked(usize),
    SsmMatrixBPacked(usize),
    SsmMatrixCBGroups(usize),
    SsmMatrixAttn(usize),
    SsmMatrixDtx(usize),
    SsmMatrixYTmp(usize),
    SsmMatrixDtxDecay(usize),
    SsmMatrixBHead(usize),
    SsmMatrixCHeadTransposed(usize),

    RotatedQueries,
    RotatedKeys,

    AttentionPartials,
    AttentionSums,
    AttentionMaxs,

    EmbeddingsInputWeights,
    EmbeddingsOutputWeights,
    EmbeddingsScales,
    RopeCosines(RopeType),
    RopeSines(RopeType),

    AttentionSinks(usize),

    MoeTopkIds,
    MoeTopkProbs,
    MoeOffsets,
    MoeSumK,
    MoeBucketedTokenIds,
    MoeBucketedProbs,
    MoeXPerm,
    MoeTok2Row,
    MoeYPartial,
    MoeHidden,
    MoeTwoPassRowExpertMap,
    MoeTileCounts,
    MoeTileOffsets,
    MoeTileMap,
    MoeTotalTiles,
    MoeDispatchArgs,
    MoeScatterPartials,
    MoeScatterBlockBases,
    MoeBlockAlloc,
}

#[derive(Debug, Clone, Copy, PartialEq, Eq, Hash)]
pub enum HashMapId {
    AttentionBias,
}<|MERGE_RESOLUTION|>--- conflicted
+++ resolved
@@ -87,15 +87,17 @@
                     let [vocab_size, model_dim] =
                         model_shape.quantized_embeddings_weights_shape();
                     Self::QuantizedTied {
-                        weights: RefCell::new(context.array_uninitialized(
-                            &[
-                                vocab_size,
-                                model_dim
-                                    / embedding_quantization_mode
-                                        .packing_divisor(),
-                            ],
-                            embedding_quantization_mode.storage_type(),
-                        )),
+                        weights: RefCell::new(
+                            context.array_uninitialized(
+                                &[
+                                    vocab_size,
+                                    model_dim
+                                        / embedding_quantization_mode
+                                            .packing_divisor(),
+                                ],
+                                embedding_quantization_mode.storage_type(),
+                            ),
+                        ),
                         scales: RefCell::new(context.array_uninitialized(
                             &model_shape.quantized_embeddings_scales_shape(),
                             model_shape.activation_data_type(),
@@ -111,15 +113,17 @@
                         model_shape.quantized_embeddings_weights_shape();
                     let num_groups = model_dim / group_size;
                     Self::QuantizedTied {
-                        weights: RefCell::new(context.array_uninitialized(
-                            &[
-                                vocab_size,
-                                model_dim
-                                    / embedding_quantization_mode
-                                        .packing_divisor(),
-                            ],
-                            embedding_quantization_mode.storage_type(),
-                        )),
+                        weights: RefCell::new(
+                            context.array_uninitialized(
+                                &[
+                                    vocab_size,
+                                    model_dim
+                                        / embedding_quantization_mode
+                                            .packing_divisor(),
+                                ],
+                                embedding_quantization_mode.storage_type(),
+                            ),
+                        ),
                         scales: RefCell::new(context.array_uninitialized(
                             &[vocab_size, num_groups],
                             model_shape.activation_data_type(),
@@ -1053,11 +1057,8 @@
         shared_buffers: Rc<RefCell<SharedBuffers>>,
         token_ids: &[u64],
         token_positions: &[usize],
-<<<<<<< HEAD
         active_suffix_length: usize,
-=======
         token_seeds: &[u64],
->>>>>>> e623aa11
         trace: bool,
         external_bias_fn: Option<&dyn Fn(usize, usize) -> bool>,
     ) -> Self {
