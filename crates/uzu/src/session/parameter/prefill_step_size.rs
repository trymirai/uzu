--- conflicted
+++ resolved
@@ -41,15 +41,9 @@
         let proposed_value = match self {
             PrefillStepSize::Default => {
                 if cfg!(target_os = "ios") {
-<<<<<<< HEAD
-                    return 1;
-                } else {
-                    return 1;
-=======
                     64
                 } else {
-                    256
->>>>>>> d9c25606
+                    64
                 }
             },
             PrefillStepSize::Maximal => maximal_value,
