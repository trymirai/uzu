--- conflicted
+++ resolved
@@ -1,15 +1,9 @@
-<<<<<<< HEAD
-use std::{collections::HashMap, path::Path, sync::Arc, time::Instant};
-
-use block::ConcreteBlock;
-=======
 use std::{
     collections::HashMap, iter::repeat_n, path::Path, sync::Arc, time::Instant,
 };
 
 use block::ConcreteBlock;
 use itertools::izip;
->>>>>>> fcfdfa2b
 use mpsgraph::CommandBuffer;
 
 use super::{
@@ -164,9 +158,9 @@
             });
 
             let task = GeneratorRunTask {
-                token_ids: step_token_ids,
-                token_positions: step_token_positions,
-                token_seeds: step_token_seeds,
+                token_ids: step_token_ids.to_vec(),
+                token_positions: step_token_positions.to_vec(),
+                token_seeds: step_token_seeds.to_vec(),
                 expected_number_of_new_tokens: prefill_step_size,
                 active_suffix_length,
                 is_prefilling: !should_sample_after_step,
@@ -299,9 +293,9 @@
             .collect::<Box<[u64]>>();
 
         let task = GeneratorRunTask {
-            token_ids: &token_ids,
-            token_positions: &token_positions,
-            token_seeds: &token_seeds,
+            token_ids: token_ids.to_vec(),
+            token_positions: token_positions.to_vec(),
+            token_seeds: token_seeds.to_vec(),
             expected_number_of_new_tokens: 1,
             active_suffix_length,
             is_prefilling: false,
@@ -353,9 +347,9 @@
         suffix_length: usize,
     ) {
         let task = GeneratorRunTask {
-            token_ids: &repeat_n(0, suffix_length).collect::<Box<[u64]>>(),
-            token_positions: &(0..suffix_length).collect::<Box<[usize]>>(),
-            token_seeds: &repeat_n(0, suffix_length).collect::<Box<[u64]>>(),
+            token_ids: repeat_n(0, suffix_length).collect::<Vec<u64>>(),
+            token_positions: (0..suffix_length).collect::<Vec<usize>>(),
+            token_seeds: repeat_n(0, suffix_length).collect::<Vec<u64>>(),
             expected_number_of_new_tokens: suffix_length,
             active_suffix_length: suffix_length,
             is_prefilling: false,
@@ -395,7 +389,7 @@
             }
 
             if let Some(_) = self.encoded_tasks.remove(&encoded_task_key) {
-                // Using pre-encoded task
+                // Nothing
             } else {
                 self.context.reset_command_buffer();
 
@@ -540,7 +534,6 @@
         self.context
             .async_buffers
             .prepare_seeds(&mut self.context.next_seed, tokens_to_generate);
-<<<<<<< HEAD
         self.context.async_buffers.prepare_preconditions(tokens_to_generate);
         self.context.async_buffers.reset_counter();
     }
@@ -555,11 +548,6 @@
             .invalidate_preconditions_from(from_idx, tokens_to_generate);
     }
 
-=======
-        self.context.async_buffers.reset_counter();
-    }
-
->>>>>>> fcfdfa2b
     /// Submits a single async forward pass.
     /// Does NOT block. Callback fires when GPU completes.
     ///
@@ -584,13 +572,8 @@
         // Extract values from async_buffers before mutable borrow
         let current_counter = self.context.async_buffers.counter.get();
         let is_continuation = current_counter > 0;
-<<<<<<< HEAD
         let lookahead = self.context.async_buffers.lookahead;
         let slot = pass_idx % lookahead;
-=======
-        let batch_size = self.context.async_buffers.batch_size;
-        let slot = pass_idx % batch_size;
->>>>>>> fcfdfa2b
         let async_event = self.context.async_buffers.event.clone();
         let results_buffer = self.context.async_buffers.results.clone();
         let async_positions_buffer =
@@ -600,15 +583,9 @@
         let last_token = *self.tokens.last().ok_or(Error::PrefillFailed)?;
 
         let task = GeneratorRunTask {
-<<<<<<< HEAD
             token_ids: vec![last_token],
             token_positions: vec![0], // Ignored, using async buffer
             token_seeds: vec![0],     // Ignored, using async buffer
-=======
-            token_ids: &[last_token],
-            token_positions: &[0], // Ignored, using async buffer
-            token_seeds: &[0],     // Ignored, using async buffer
->>>>>>> fcfdfa2b
             expected_number_of_new_tokens: 1,
             active_suffix_length: 1,
             is_prefilling: false,
@@ -616,12 +593,9 @@
 
         let async_positions = Some((&async_positions_buffer, pass_idx));
         let async_seeds = Some((&async_seeds_buffer, pass_idx));
-<<<<<<< HEAD
         let async_preconditions_buffer =
             self.context.async_buffers.preconditions.clone();
         let async_precondition = Some((&async_preconditions_buffer, pass_idx));
-=======
->>>>>>> fcfdfa2b
 
         let mut state = ForwardPassState::new(
             self.context.mtl_context.clone(),
@@ -632,7 +606,6 @@
             self.context.shared_buffers.clone(),
             &task.token_ids,
             &task.token_positions,
-<<<<<<< HEAD
             task.active_suffix_length,
             task.is_prefilling,
             &task.token_seeds,
@@ -642,27 +615,10 @@
             async_positions,
             async_seeds,
             async_precondition,
-=======
-            &task.token_seeds,
-            task.active_suffix_length,
-            task.is_prefilling,
-            false,
-            None,
-            is_continuation,
-            async_positions,
-            async_seeds,
->>>>>>> fcfdfa2b
         );
         state.sampling_method = Some(sampling_method);
 
         self.context.reset_command_buffer();
-<<<<<<< HEAD
-        let root_cmd = self.context.command_buffer.root_command_buffer();
-
-        // Wait on previous pass if this is a continuation
-        if is_continuation {
-            root_cmd.encode_wait_for_event(&async_event, current_counter);
-=======
         let root_command_buffer =
             self.context.command_buffer.root_command_buffer();
 
@@ -670,29 +626,20 @@
         if is_continuation {
             root_command_buffer
                 .encode_wait_for_event(&async_event, current_counter);
->>>>>>> fcfdfa2b
         }
 
         // Encode forward pass
         self.context.executables.encode(
             &mut state,
             &self.context.command_buffer,
-<<<<<<< HEAD
-            &EncodingParameters::new(false, true, false),
-=======
             &EncodingParameters::new(false, false, false),
->>>>>>> fcfdfa2b
         );
 
         // Encode sampling
         self.context.gpu_sampler.encode(
             &mut state,
             &self.context.command_buffer,
-<<<<<<< HEAD
-            &EncodingParameters::new(false, true, false),
-=======
             &EncodingParameters::new(false, false, false),
->>>>>>> fcfdfa2b
         );
 
         // Copy sampled token: sampling_output → token_ids (for next pass)
@@ -705,11 +652,7 @@
             unsafe { sampling_output.borrow_mut().mtl_buffer().clone() };
         let token_ids_buffer = self.context.scratch_buffers.token_ids.clone();
 
-<<<<<<< HEAD
-        let encoder = root_cmd.new_compute_command_encoder();
-=======
         let encoder = root_command_buffer.new_compute_command_encoder();
->>>>>>> fcfdfa2b
         self.context.token_copy.encode_to_token_ids(
             &sampling_output_buffer,
             &token_ids_buffer,
@@ -725,32 +668,13 @@
 
         // Signal event for next pass
         let next_counter = current_counter + 1;
-<<<<<<< HEAD
-        root_cmd.encode_signal_event(&async_event, next_counter);
-=======
         root_command_buffer.encode_signal_event(&async_event, next_counter);
->>>>>>> fcfdfa2b
         self.context.async_buffers.counter.set(next_counter);
 
         // Add completion handler
         let results_buffer_clone = results_buffer.clone();
         let callback = Arc::new(std::sync::Mutex::new(Some(on_complete)));
 
-<<<<<<< HEAD
-        let block =
-            ConcreteBlock::new(move |_cmd_buf: &metal::CommandBufferRef| {
-                let token = {
-                    let ptr = results_buffer_clone.contents() as *const u32;
-                    unsafe { *ptr.add(slot) as u64 }
-                };
-                if let Some(cb) = callback.lock().unwrap().take() {
-                    cb(token);
-                }
-            });
-        let block = block.copy();
-
-        root_cmd.add_completed_handler(&block);
-=======
         let block = ConcreteBlock::new(move |_: &metal::CommandBufferRef| {
             let token = {
                 let ptr = results_buffer_clone.contents() as *const u32;
@@ -763,20 +687,16 @@
         let block = block.copy();
 
         root_command_buffer.add_completed_handler(&block);
->>>>>>> fcfdfa2b
         self.context.command_buffer.commit_and_continue();
 
         Ok(())
     }
 
-<<<<<<< HEAD
     /// Returns the lookahead value for async pipeline
     pub fn async_lookahead(&self) -> usize {
         self.context.async_buffers.lookahead
     }
 
-=======
->>>>>>> fcfdfa2b
     pub fn has_attention_layers(&self) -> bool {
         self.context.model_config.decoder_config.has_attention_layers()
     }
