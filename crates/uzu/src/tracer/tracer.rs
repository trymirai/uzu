use std::{
    cell::{Ref, RefCell},
    fs::File,
    path::{Path, PathBuf},
    rc::Rc,
};

use half::{bf16, f16};
use ndarray::{IxDyn, s};
use num_traits::NumCast;

use crate::{
    Array, ArrayElement, DataType,
    backends::metal::{
        CacheLayers, ForwardPassState, KVCacheUpdate, KernelDataType,
        MTLContext, MetalArray,
        forward_pass::{
            ArrayId, ForwardPassBuffers,
            encodable_with_state::{EncodableWithState, EncodingParameters},
            traces::DecoderActivationTrace,
        },
        kernel::SamplingKernelEncodable,
    },
    generator::{
        context::GeneratorContext,
        sampler::{ArgmaxSampler, LogitsSampler},
    },
    parameters::{ParameterLoader, ParameterTree, read_safetensors_metadata},
    session::{
        config::{DecodingConfig, SpeculatorConfig},
        parameter::{
            AsyncBatchSize, ConfigResolvableValue, ContextLength, ContextMode,
            PrefillStepSize, SamplingSeed,
        },
    },
};

enum Transform {
    KVCacheSlice,
    SsmConvState,
}

pub struct TracerValidationMetrics {
    pub atol: f32,
    pub rtol: f32,
    pub fraction_of_allowed_violations: f32,

    pub reference_shape: Vec<usize>,
    pub result_shape: Vec<usize>,

    pub num_violations: usize,
    pub max_allowed_violations: usize,

    pub max_err_idx: usize,
    pub max_err: f32,
    pub max_err_rel: f32,
    pub max_err_reference_value: f32,

    pub rms_diff: f32,
    pub rms_result: f32,
    pub rms_reference: f32,
    pub rel_rms_reference: f32,

    pub diff_max: f32,
    pub diff_avg: f32,
    pub result_nan: bool,
}

impl TracerValidationMetrics {
    pub fn is_valid(&self) -> bool {
        self.num_violations <= self.max_allowed_violations && !self.result_nan
    }

    pub fn message(&self) -> String {
        if self.result_nan {
            return format!("Result contains NaN values");
        }

        let allowed_violation_explainer = if self.max_allowed_violations > 0 {
            format!(" (Max {} allowed)", self.max_allowed_violations)
        } else {
            String::new()
        };

        let reference_size: usize = self.reference_shape.iter().product();

        format!(
            "{} violations > {:.1e} + {:.2}% out of total {} elements{}.\n\
            Worst violation: {:.3} ({:.2}%) at index {} (reference value: {:.3}).\n\
            Error RMS: {:.3}.\n\
            RMS of result: {:.3}, RMS of reference: {:.3}.\n\
            Relative error RMS: {:.2}% of RMS of reference.\n\
            Shape: {:?}\n\
            Max diff: {:.3}, Avg diff: {:.3}",
            self.num_violations,
            self.atol,
            self.rtol * 100.0,
            reference_size,
            allowed_violation_explainer,
            self.max_err,
            self.max_err_rel * 100.0,
            self.max_err_idx,
            self.max_err_reference_value,
            self.rms_diff,
            self.rms_result,
            self.rms_reference,
            self.rel_rms_reference * 100.0,
            self.result_shape,
            self.diff_max,
            self.diff_avg,
        )
    }
}

pub struct TracerValidationResult {
    pub name: String,
    pub metrics: TracerValidationMetrics,
}

pub struct TracerValidationResults {
    pub suffix_length: usize,
    pub results: Vec<TracerValidationResult>,
    pub tokens_violation_indices: Vec<usize>,
}

impl TracerValidationResults {
    pub fn number_of_tokens_violations(&self) -> usize {
        self.tokens_violation_indices.len()
    }

    pub fn number_of_allowed_tokens_violations(&self) -> usize {
        let threshold: f64 = 0.01;
        (self.suffix_length as f64 * threshold).ceil() as usize
    }

    pub fn is_valid(&self) -> bool {
        self.number_of_tokens_violations()
            <= self.number_of_allowed_tokens_violations()
    }
}

pub struct Tracer {
    model_path: PathBuf,
    generator_context: GeneratorContext,
}

impl Tracer {
    pub fn new(model_path: &Path) -> Self {
        let prefill_step_size = Self::determine_prefill_step_size(model_path);
        let decoding_config = DecodingConfig::new(
            ContextMode::default(),
            ContextLength::default(),
            PrefillStepSize::Custom(prefill_step_size),
            SpeculatorConfig::default(),
            SamplingSeed::default(),
            AsyncBatchSize::default(),
            false,
        );
        let mut generator_context =
            GeneratorContext::new(model_path, &decoding_config).unwrap();
        let desired_suffix_length =
            prefill_step_size.max(decoding_config.generate_suffix_length());
        Self::ensure_context_capacity(
            &decoding_config,
            desired_suffix_length,
            &mut generator_context,
        );

        Self {
            model_path: model_path.to_path_buf(),
            generator_context,
        }
    }

    pub fn new_with_config(
        model_path: &Path,
        sampling_seed: SamplingSeed,
        max_prefix_length: ContextLength,
    ) -> Self {
        let prefill_step_size = Self::determine_prefill_step_size(model_path);
        let decoding_config = DecodingConfig::new(
            ContextMode::default(),
            max_prefix_length,
            PrefillStepSize::Custom(prefill_step_size),
            SpeculatorConfig::default(),
            sampling_seed,
            AsyncBatchSize::default(),
            false,
        );
        let mut generator_context =
            GeneratorContext::new(model_path, &decoding_config).unwrap();
        let desired_suffix_length =
            prefill_step_size.max(decoding_config.generate_suffix_length());
        Self::ensure_context_capacity(
            &decoding_config,
            desired_suffix_length,
            &mut generator_context,
        );

        Self {
            model_path: model_path.to_path_buf(),
            generator_context,
        }
    }

    fn determine_prefill_step_size(model_path: &Path) -> usize {
        let traces_path = model_path.join("traces.safetensors");
        if let Ok(file) = File::open(&traces_path) {
            if let Ok((_header_len, metadata)) =
                read_safetensors_metadata(&file)
            {
                if let Some(tensor) =
                    metadata.tensors.get("activation_trace.token_ids")
                {
                    if let Some(&length) = tensor.shape.first() {
                        return tensor
                            .shape
                            .iter()
                            .copied()
                            .max()
                            .unwrap_or(length)
                            .max(1);
                    }
                }
            }
        }
        1
    }

    fn ensure_context_capacity(
        decoding_config: &DecodingConfig,
        desired_suffix_length: usize,
        context: &mut GeneratorContext,
    ) {
        let resolved_prefix_length =
            decoding_config.context_length.resolve(&context.model_config);
        let current_suffix_length = std::cmp::max(
            decoding_config.prefill_step_size.resolve(&context.model_config),
            decoding_config.generate_suffix_length(),
        );

        if desired_suffix_length <= current_suffix_length {
            return;
        }

        let decoder_config = &context.model_config.decoder_config;
        context.scratch_buffers = ForwardPassBuffers::new(
            &context.mtl_context,
            decoder_config,
            &context.model_shape,
            resolved_prefix_length,
            desired_suffix_length,
        );

        context.cache_layers = Rc::new(RefCell::new(CacheLayers::new(
            &context.mtl_context,
            &context.model_shape,
            resolved_prefix_length,
            desired_suffix_length,
        )));

        let intermediate_dtype: DataType =
            decoder_config.output_norm_config.scale_precision.into();
        let kernel_dtype: KernelDataType = intermediate_dtype.into();

        context.kv_cache_update = Box::new(
            KVCacheUpdate::new(
                &context.mtl_context,
                kernel_dtype,
                resolved_prefix_length,
            )
            .expect("Failed to create KV cache update kernel"),
        );

        context.gpu_sampler = SamplingKernelEncodable::new(
            &context.mtl_context,
            kernel_dtype,
            desired_suffix_length,
            decoder_config.vocab_size,
        )
        .expect("Failed to create sampling kernel");
    }

    pub fn run(&self) -> TracerValidationResults {
        let traces_path = self.model_path.join("traces.safetensors");
        if !traces_path.exists() {
            panic!("Traces file not found at {:?}", traces_path);
        }
        let traces_file =
            File::open(&traces_path).expect("Failed to open traces file");
        let traces_loader = ParameterLoader::new(
            &traces_file,
            &self.generator_context.mtl_context,
        )
        .expect("Failed to create ParameterLoader for traces");
        let traces_view = traces_loader.tree();

        let token_ids = Self::load_array_as_vec::<i32, u64>(
            &traces_view,
            "activation_trace.token_ids".to_string(),
        );
        let token_positions = Self::load_array_as_vec::<i32, usize>(
            &traces_view,
            "activation_trace.token_positions".to_string(),
        );

        let token_seeds: Vec<u64> = vec![0; token_ids.len()];

        let mut state = ForwardPassState::new(
            self.generator_context.mtl_context.clone(),
            &self.generator_context.model_config.decoder_config,
            &self.generator_context.model_shape,
            &self.generator_context.scratch_buffers,
            self.generator_context.cache_layers.clone(),
            self.generator_context.shared_buffers.clone(),
            &token_ids,
            &token_positions,
            &token_seeds,
            token_ids.len(),
            false,
            true,
            None,
            false,
            None,
            None,
<<<<<<< HEAD
            None,
=======
>>>>>>> fcfdfa2b
        );

        let root_command_buffer = self
            .generator_context
            .command_buffer
            .root_command_buffer()
            .to_owned();
        self.generator_context.executables.encode(
            &mut state,
            &self.generator_context.command_buffer,
            &EncodingParameters::new(false, false, true),
        );
        self.generator_context.command_buffer.commit();
        root_command_buffer.wait_until_completed();

        let traces = state.traces.clone().unwrap();
        let results =
            self.validate_traces(token_ids.len(), &state, &traces_view, traces);
        return results;
    }
}

impl Tracer {
    fn validate_traces(
        &self,
        suffix_length: usize,
        state: &ForwardPassState,
        traces_view: &ParameterTree<Rc<MTLContext>>,
        traces: Rc<RefCell<DecoderActivationTrace>>,
    ) -> TracerValidationResults {
        let mut results: Vec<TracerValidationResult> = Vec::new();

        let data_type =
            self.generator_context.model_shape.activation_data_type();
        let mut validate =
            |expected_array_path: &str,
             produced_array: &Ref<MetalArray>,
             produced_transform: Option<Transform>| {
                if let Ok(expected_array) =
                    traces_view.leaf(expected_array_path)
                {
                    let metrics = Self::validate_array(
                        data_type,
                        &expected_array,
                        produced_array,
                        produced_transform,
                    );
                    results.push(TracerValidationResult {
                        name: expected_array_path.to_string(),
                        metrics,
                    });
                } else {
                    println!(
                        "Warning: Trace key not found: {}",
                        expected_array_path
                    );
                }
            };

        for (index, layer_traces) in
            traces.borrow().layer_results.iter().enumerate()
        {
            let path = |suffix: &str| -> String {
                format!(
                    "activation_trace.layer_results.{}.activation_trace.{}",
                    index.clone(),
                    suffix
                )
            };

            validate(
                path("inputs").as_str(),
                &layer_traces.borrow().inputs.borrow(),
                None,
            );
            validate(
                path("pre_mixer_norm").as_str(),
                &layer_traces.borrow().pre_attention_norm.borrow(),
                None,
            );
            validate(
                path("mixer").as_str(),
                &layer_traces.borrow().attention.borrow(),
                None,
            );
            if self.generator_context.executables.layers[index]
                .post_attention_norm
                .is_some()
            {
                validate(
                    path("post_mixer_norm").as_str(),
                    &layer_traces.borrow().post_attention_norm.borrow(),
                    None,
                );
            }
            validate(
                path("mlp_inputs").as_str(),
                &layer_traces.borrow().mlp_inputs.borrow(),
                None,
            );
            validate(
                path("pre_mlp_norm").as_str(),
                &layer_traces.borrow().pre_mlp_norm.borrow(),
                None,
            );
            validate(
                path("mlp").as_str(),
                &layer_traces.borrow().mlp.borrow(),
                None,
            );
            if self.generator_context.executables.layers[index]
                .post_mlp_norm
                .is_some()
            {
                validate(
                    path("post_mlp_norm").as_str(),
                    &layer_traces.borrow().post_mlp_norm.borrow(),
                    None,
                );
            }
            validate(
                format!(
                    "activation_trace.layer_results.{}.outputs",
                    index.clone()
                )
                .as_str(),
                &layer_traces.borrow().outputs.borrow(),
                None,
            );
        }

        validate(
            "activation_trace.output_norm",
            &traces.borrow().output_norm.borrow(),
            None,
        );
        validate("logits", &traces.borrow().logits.borrow(), None);

        let transformer_layers: Vec<usize> = {
            let cache = state.cache_layers.borrow();
            cache
                .data
                .iter()
                .enumerate()
                .filter_map(|(index, layer)| {
                    layer.as_transformer().map(|_| index)
                })
                .collect()
        };

        for index in transformer_layers {
            let arrays =
                state.arrays(&[ArrayId::Keys(index), ArrayId::Values(index)]);

            let keys = arrays[0].borrow();
            validate(
                format!("updated_kv_cache.{}.keys", index.clone()).as_str(),
                &keys,
                Some(Transform::KVCacheSlice),
            );

            let values = arrays[1].borrow();
            validate(
                format!("updated_kv_cache.{}.values", index.clone()).as_str(),
                &values,
                Some(Transform::KVCacheSlice),
            );
        }

        let ssm_layers: Vec<usize> = {
            let cache = state.cache_layers.borrow();
            cache
                .data
                .iter()
                .enumerate()
                .filter_map(|(index, layer)| {
                    layer.as_state_space().map(|_| index)
                })
                .collect()
        };

        for index in ssm_layers {
            let arrays = state.arrays(&[
                ArrayId::SsmConvState(index),
                ArrayId::SsmState(index),
            ]);

            let conv_state = arrays[0].borrow();
            validate(
                format!("updated_state.{}.conv_state", index).as_str(),
                &conv_state,
                Some(Transform::SsmConvState),
            );
            validate(
                format!(
                    "activation_trace.layer_results.{}.updated_state.conv_state",
                    index
                )
                .as_str(),
                &conv_state,
                Some(Transform::SsmConvState),
            );

            let ssm_state = arrays[1].borrow();
            validate(
                format!("updated_state.{}.ssm_state", index).as_str(),
                &ssm_state,
                None,
            );
            validate(
                format!(
                    "activation_trace.layer_results.{}.updated_state.ssm_state",
                    index
                )
                .as_str(),
                &ssm_state,
                None,
            );
        }

        let expected_tokens =
            Self::get_tokens_from_logits(&traces_view.leaf("logits").unwrap());
        let produced_tokens =
            Self::get_tokens_from_logits(&*traces.borrow().logits.borrow());
        let tokens_violation_indices: Vec<usize> = expected_tokens
            .iter()
            .zip(produced_tokens.iter())
            .enumerate()
            .filter_map(|(i, (a, b))| {
                if a != b {
                    Some(i)
                } else {
                    None
                }
            })
            .collect();

        return TracerValidationResults {
            suffix_length,
            results,
            tokens_violation_indices,
        };
    }

    fn validate_array(
        data_type: DataType,
        expected_array: &MetalArray,
        produced_array: &Ref<MetalArray>,
        produced_transform: Option<Transform>,
    ) -> TracerValidationMetrics {
        match data_type {
            DataType::F16 => {
                return Self::validate_array_of_type::<f16>(
                    expected_array,
                    produced_array,
                    produced_transform,
                );
            },
            DataType::BF16 => {
                return Self::validate_array_of_type::<bf16>(
                    expected_array,
                    produced_array,
                    produced_transform,
                );
            },
            DataType::F32 => {
                return Self::validate_array_of_type::<f32>(
                    expected_array,
                    produced_array,
                    produced_transform,
                );
            },
            _ => panic!("Unsupported data type: {:?}", data_type),
        }
    }

    fn validate_array_of_type<Precision: ArrayElement>(
        expected_array: &MetalArray,
        produced_array: &Ref<MetalArray>,
        produced_transform: Option<Transform>,
    ) -> TracerValidationMetrics {
        let expected_view = expected_array.as_view::<Precision>().unwrap();
        let produced_view = produced_array.as_view::<Precision>().unwrap();

        let (mut expected_data, mut produced_data) = match produced_transform {
            Some(transform) => match transform {
                Transform::KVCacheSlice => {
                    let permuted =
                        produced_view.permuted_axes(IxDyn(&[1, 0, 2]));
                    let total_tokens = permuted.shape()[0];
                    let expected_tokens = expected_view.shape()[1];
                    let start = total_tokens.saturating_sub(expected_tokens);
                    let sliced = permuted.slice(s![start.., .., ..]);
                    let reshaped = sliced
                        .into_owned()
                        .to_shape(IxDyn(&[
                            1,
                            expected_tokens,
                            permuted.shape()[1],
                            permuted.shape()[2],
                        ]))
                        .expect("Failed to reshape KV cache slice")
                        .to_owned();
                    (expected_view.to_owned(), reshaped)
                },
                Transform::SsmConvState => {
                    // expected: [1, T, D]
                    // produced: [D, K]
                    let produced_shape = produced_view.shape();
                    let history_len = produced_shape[1];
                    let dim = produced_shape[0];

                    // Permute expected to [1, D, T]
                    let permuted =
                        expected_view.permuted_axes(IxDyn(&[0, 2, 1]));
                    let total_time = permuted.shape()[2];
                    let start = total_time.saturating_sub(history_len);
                    // Slice last K elements from time axis: [1, D, K]
                    let sliced = permuted.slice(s![.., .., start..]);

                    let reshaped_expected = sliced
                        .into_owned()
                        .to_shape(IxDyn(&[dim, history_len]))
                        .expect("Failed to reshape SSM conv state slice")
                        .to_owned();

                    (reshaped_expected, produced_view.to_owned())
                },
            },
            None => (expected_view.to_owned(), produced_view.to_owned()),
        };
        let expected_shape = expected_data.shape().to_vec();
        let produced_shape = produced_data.shape().to_vec();

        if expected_shape != produced_shape {
            if expected_shape.len() == produced_shape.len() + 1
                && expected_shape.get(0) == Some(&1)
                && expected_shape[1..] == produced_shape[..]
            {
                expected_data = expected_data
                    .to_shape(IxDyn(&produced_shape))
                    .expect("Failed to reshape expected data")
                    .to_owned();
            } else if produced_shape.len() == expected_shape.len() + 1
                && produced_shape.get(0) == Some(&1)
                && produced_shape[1..] == expected_shape[..]
            {
                produced_data = produced_data
                    .to_shape(IxDyn(&expected_shape))
                    .expect("Failed to reshape produced data")
                    .to_owned();
            }
        }

        if expected_data.shape() != produced_data.shape() {
            panic!(
                "Shape mismatch after alignment: expected {:?}, produced {:?}",
                expected_data.shape(),
                produced_data.shape()
            );
        }

        let reference = expected_data
            .iter()
            .map(|value| {
                let value_f32: f32 = NumCast::from(*value).unwrap();
                return value_f32;
            })
            .collect::<Vec<_>>();

        let result = produced_data
            .iter()
            .map(|value| {
                let value_f32: f32 = NumCast::from(*value).unwrap();
                return value_f32;
            })
            .collect::<Vec<_>>();

        let atol: f32 = 1e-2;
        let rtol: f32 = 0.03;
        let end_to_end_fraction_of_allowed_violations: f32 = 0.01;

        return Self::compare_arrays(
            &reference,
            expected_data.shape().to_vec(),
            &result,
            produced_data.shape().to_vec(),
            atol,
            rtol,
            end_to_end_fraction_of_allowed_violations,
        );
    }

    fn compare_arrays(
        reference: &Vec<f32>,
        reference_shape: Vec<usize>,
        result: &Vec<f32>,
        result_shape: Vec<usize>,
        atol: f32,
        rtol: f32,
        fraction_of_allowed_violations: f32,
    ) -> TracerValidationMetrics {
        assert_eq!(result.len(), reference.len());

        let absdiff: Vec<f32> = result
            .iter()
            .zip(reference.iter())
            .map(|(result_value, reference_value)| {
                (result_value - reference_value).abs()
            })
            .collect();

        let allowed_diff: Vec<f32> = reference
            .iter()
            .map(|reference_value| atol + rtol * reference_value.abs())
            .collect();

        let violations: Vec<f32> = absdiff
            .iter()
            .zip(allowed_diff.iter())
            .map(|(absdiff_value, allowed_diff_value)| {
                (absdiff_value - allowed_diff_value).max(0.0)
            })
            .collect();

        let num_violations =
            violations.iter().filter(|&&value| value > 0.0).count();

        let max_allowed_violations = (reference.len() as f32
            * fraction_of_allowed_violations)
            .ceil() as usize;

        let err_rel: Vec<f32> = absdiff
            .iter()
            .zip(reference.iter())
            .map(|(absdiff_value, reference_value)| {
                absdiff_value / (reference_value.abs() + 1e-10)
            })
            .collect();

        let (max_err_idx, _) = violations
            .iter()
            .enumerate()
            .max_by(|(_, a), (_, b)| a.partial_cmp(b).unwrap())
            .unwrap();

        let max_err = absdiff[max_err_idx];
        let max_err_rel = err_rel[max_err_idx];
        let max_err_reference_value = reference[max_err_idx];

        let rms_diff = {
            let sum_squares: f32 = absdiff.iter().map(|x| x * x).sum();
            (sum_squares / absdiff.len() as f32).sqrt()
        };

        let rms_result = {
            let sum_squares: f32 = result.iter().map(|x| x * x).sum();
            (sum_squares / result.len() as f32).sqrt()
        };

        let rms_reference = {
            let sum_squares: f32 = reference.iter().map(|x| x * x).sum();
            (sum_squares / reference.len() as f32).sqrt()
        };

        let rel_rms_reference = rms_diff / (rms_reference + 1e-10);

        let diff_max = absdiff.iter().cloned().reduce(|a, b| a.max(b)).unwrap();
        let diff_avg =
            absdiff.iter().cloned().sum::<f32>() / absdiff.len() as f32;

        let result_nan = result.iter().any(|x| x.is_nan());

        return TracerValidationMetrics {
            atol,
            rtol,
            fraction_of_allowed_violations,
            reference_shape,
            result_shape,
            num_violations,
            max_allowed_violations,
            max_err_idx,
            max_err,
            max_err_rel,
            max_err_reference_value,
            rms_diff,
            rms_result,
            rms_reference,
            rel_rms_reference,
            diff_max,
            diff_avg,
            result_nan,
        };
    }

    fn load_array_as_vec<
        SourcePrecision: ArrayElement,
        TargetPrecision: NumCast,
    >(
        traces_view: &ParameterTree<Rc<MTLContext>>,
        name: String,
    ) -> Vec<TargetPrecision> {
        let array = traces_view.leaf(name.as_str()).unwrap();
        let slice = array.as_slice::<SourcePrecision>().unwrap();
        let vec: Vec<TargetPrecision> = slice
            .iter()
            .map(|x| {
                let casted_value: TargetPrecision = NumCast::from(*x).unwrap();
                return casted_value;
            })
            .collect();
        return vec;
    }

    fn get_tokens_from_logits(logits: &MetalArray) -> Vec<u64> {
        let data_type = logits.data_type();
        match data_type {
            DataType::F16 => {
                return Self::get_tokens_from_logits_of_type::<f16>(logits);
            },
            DataType::BF16 => {
                return Self::get_tokens_from_logits_of_type::<bf16>(logits);
            },
            DataType::F32 => {
                return Self::get_tokens_from_logits_of_type::<f32>(logits);
            },
            _ => panic!("Unsupported data type: {:?}", data_type),
        }
    }

    fn get_tokens_from_logits_of_type<Precision: ArrayElement>(
        logits: &MetalArray
    ) -> Vec<u64> {
        let sampler = ArgmaxSampler {};
        let tokens = sampler.sample(logits.as_view::<Precision>().unwrap());
        return tokens;
    }
}<|MERGE_RESOLUTION|>--- conflicted
+++ resolved
@@ -315,18 +315,15 @@
             self.generator_context.shared_buffers.clone(),
             &token_ids,
             &token_positions,
-            &token_seeds,
             token_ids.len(),
             false,
+            &token_seeds,
             true,
             None,
             false,
             None,
             None,
-<<<<<<< HEAD
             None,
-=======
->>>>>>> fcfdfa2b
         );
 
         let root_command_buffer = self
