--- conflicted
+++ resolved
@@ -1,21 +1,3 @@
-<<<<<<< HEAD
-# Uzu
-
-High-performance inference engine for LLM models on Apple Silicon.
-
----
-
-## Usage
-
-You can also use Uzu directly from your own Rust programs. First, add `uzu` to your `Cargo.toml` (use a path dependency while working from the repository, or the crates.io version once published):
-
-```toml
-[dependencies]
-uzu = "0.1.0"
-```
-
-Then create a `Session`, load the model, and run it:
-=======
 <p align="center">
   <picture>
     <img alt="Mirai" src="https://artifacts.trymirai.com/social/github/uzu-header.jpg" style="max-width: 100%;">
@@ -48,39 +30,10 @@
 ```
 
 Then, create an inference `Session` with a specific model and configuration:
->>>>>>> 817bb6f2
 
 ```rust
 use std::path::PathBuf;
 use uzu::session::{
-<<<<<<< HEAD
-    session::Session,
-    session_config::{SessionConfig, SessionRunConfig},
-    session_input::SessionInput,
-};
-
-fn main() -> Result<(), Box<dyn std::error::Error>> {
-    // Directory that contains model weights, tokenizer, etc.
-    let model_dir = PathBuf::from("path/to/model/dir");
-
-    // Create a new session bound to the model directory
-    let mut session = Session::new(model_dir.clone())?;
-
-    // Load the model with default configuration
-    session.load_with_session_config(SessionConfig::default())?;
-
-    // Prepare input (plain text or chat messages)
-    let input = SessionInput::Text("Hello, world!".to_string());
-
-    // Limit generation to 64 new tokens
-    let run_config = SessionRunConfig::new(64);
-
-    // Run inference
-    let output = session.run(input, run_config, None);
-
-    println!("Generated: {}", output.text);
-
-=======
     sampling_config::SamplingConfig,
     session::Session,
     session_config::{SessionConfig, SessionRunConfig},
@@ -106,38 +59,10 @@
         return true;
     }));
     println!("{}", output.text);
->>>>>>> 817bb6f2
     Ok(())
 }
 ```
 
-<<<<<<< HEAD
-## Quick-start
-
-For demo purposes you can fetch the test model:
-
-```bash
-./scripts/download_test_model.sh
-# Optionally specify a custom directory
-./scripts/download_test_model.sh /path/to/model/storage
-```
-
-### Interactive *run* mode
-
-```bash
-cargo run -p cli -- run <MODEL_DIR>
-```
-
-### Server *serve* mode
-
-```bash
-cargo run -p cli -- serve <MODEL_DIR>
-```
-
-## License
-
-This project is licensed under the MIT license. See the [LICENSE](LICENSE) file for details.
-=======
 ## Overview
 
 For a detailed explanation of the architecture, please refer to the [documentation](https://docs.trymirai.com/components/inference-engine).
@@ -186,5 +111,4 @@
 
 ## License
 
-This project is licensed under the MIT License. See the [LICENSE](LICENSE) file for details.
->>>>>>> 817bb6f2
+This project is licensed under the MIT License. See the [LICENSE](LICENSE) file for details.